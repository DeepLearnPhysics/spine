--- conflicted
+++ resolved
@@ -1,1701 +1,2 @@
-<<<<<<< HEAD
-from typing import Callable, Tuple, List
-import numpy as np
-import pandas as pd
-import os, sys
-import time
-
-from mlreco.utils.cluster.cluster_graph_constructor import ClusterGraphConstructor
-from mlreco.utils.ppn import uresnet_ppn_type_point_selector
-from mlreco.utils.metrics import unique_label
-from collections import defaultdict
-
-from scipy.special import softmax
-from analysis.classes import Particle, ParticleFragment, TruthParticleFragment, \
-        TruthParticle, Interaction, TruthInteraction, FlashManager, CRTTPCManager
-from analysis.classes.particle import matrix_counts, matrix_iou, \
-        match_particles_fn, match_interactions_fn, group_particles_to_interactions_fn
-from analysis.algorithms.point_matching import *
-
-from mlreco.utils.groups import type_labels as TYPE_LABELS
-from mlreco.utils.vertex import get_vertex, predict_vertex
-from mlreco.utils.deghosting import deghost_labels_and_predictions, compute_rescaled_charge
-
-from mlreco.utils.gnn.cluster import get_cluster_label
-from mlreco.iotools.collates import VolumeBoundaries
-
-
-class FullChainPredictor:
-    '''
-    User Interface for full chain inference.
-
-    Usage Example:
-
-        model = Trainer._net.module
-        entry = 0   # batch id
-        predictor = FullChainPredictor(model, data_blob, res, cfg)
-        pred_seg = predictor._fit_predict_semantics(entry)
-
-    Instructions
-    -----------------------------------------------------------------------
-
-    1) To avoid confusion between different quantities, the label namings under
-    iotools.schema must be set as follows:
-
-        schema:
-            input_data:
-                - parse_sparse3d_scn
-                - sparse3d_pcluster
-
-    2) By default, unwrapper must be turned ON under trainval:
-
-        trainval:
-            unwrapper: unwrap_3d_mink
-
-    3) Some outputs needs to be listed under trainval.concat_result.
-    The predictor will run through a checklist to ensure this condition
-
-    4) Does not support deghosting at the moment. (TODO)
-    '''
-    def __init__(self, data_blob, result, cfg, predictor_cfg={}, deghosting=False,
-            enable_flash_matching=False, flash_matching_cfg="", opflash_keys=[]):
-        self.module_config = cfg['model']['modules']
-        self.cfg = cfg
-
-        # Handle deghosting before anything and save deghosting specific
-        # quantities separately from data_blob and result
-
-        self.deghosting = self.module_config['chain']['enable_ghost']
-        self.data_blob = data_blob
-        self.result = result
-
-        if self.deghosting:
-            deghost_labels_and_predictions(self.data_blob, self.result)
-
-        self.num_images = len(data_blob['input_data'])
-        self.index = self.data_blob['index']
-
-        # self.spatial_size             = predictor_cfg.get('spatial_size', 768)
-        # For matching particles and interactions
-        self.min_overlap_count        = predictor_cfg.get('min_overlap_count', 0)
-        # Idem, can be 'count' or 'iou'
-        self.overlap_mode             = predictor_cfg.get('overlap_mode', 'iou')
-        # Minimum voxel count for a true non-ghost particle to be considered
-        self.min_particle_voxel_count = predictor_cfg.get('min_particle_voxel_count', 20)
-        # We want to count how well we identify interactions with some PDGs
-        # as primary particles
-        self.primary_pdgs             = np.unique(predictor_cfg.get('primary_pdgs', []))
-        # Following 2 parameters are vertex heuristic parameters
-        self.attaching_threshold      = predictor_cfg.get('attaching_threshold', 2)
-        self.inter_threshold          = predictor_cfg.get('inter_threshold', 10)
-
-        self.batch_mask = self.data_blob['input_data']
-
-        # This is used to apply fiducial volume cuts.
-        # Min/max boundaries in each dimension haev to be specified.
-        self.volume_boundaries = predictor_cfg.get('volume_boundaries', None)
-        if self.volume_boundaries is None:
-            # Using ICARUS Cryo 0 as a default
-            pass
-        else:
-            self.volume_boundaries = np.array(self.volume_boundaries, dtype=np.float64)
-            if 'meta' not in self.data_blob:
-                raise Exception("Cannot use volume boundaries because meta is missing from iotools config.")
-            else: # convert to voxel units
-                meta = self.data_blob['meta'][0]
-                min_x, min_y, min_z = meta[0:3]
-                size_voxel_x, size_voxel_y, size_voxel_z = meta[6:9]
-
-                self.volume_boundaries[0, :] = (self.volume_boundaries[0, :] - min_x) / size_voxel_x
-                self.volume_boundaries[1, :] = (self.volume_boundaries[1, :] - min_y) / size_voxel_y
-                self.volume_boundaries[2, :] = (self.volume_boundaries[2, :] - min_z) / size_voxel_z
-
-        # Determine whether we need to account for several distinct volumes
-        # split over "virtual" batch ids
-        # Note this is different from "self.volume_boundaries" above
-        # FIXME rename one or the other to be clearer
-        boundaries = cfg['iotool'].get('collate', {}).get('boundaries', None)
-        if boundaries is not None:
-            self.vb = VolumeBoundaries(boundaries)
-            self._num_volumes = self.vb.num_volumes()
-        else:
-            self.vb = None
-            self._num_volumes = 1
-
-        # Prepare flash matching if requested
-        self.enable_flash_matching = enable_flash_matching
-        self.fm = None
-        if enable_flash_matching:
-            reflash_merging_window = predictor_cfg.get('reflash_merging_window', None)
-
-            if 'meta' not in self.data_blob:
-                raise Exception('Meta unspecified in data_blob. Please add it to your I/O schema.')
-            #if 'FMATCH_BASEDIR' not in os.environ:
-            #    raise Exception('FMATCH_BASEDIR undefined. Please source `OpT0Finder/configure.sh` or define it manually.')
-            assert os.path.exists(flash_matching_cfg)
-            assert len(opflash_keys) == self._num_volumes
-
-            self.fm = FlashManager(cfg, flash_matching_cfg, meta=self.data_blob['meta'][0], reflash_merging_window=reflash_merging_window)
-            self.crt_tpc_manager = CRTTPCManager(cfg, meta=self.data_blob['meta'][0])
-            self.opflash_keys = opflash_keys
-
-            self.flash_matches = {} # key is (entry, volume, use_true_tpc_objects), value is tuple (tpc_v, pmt_v, list of matches)
-            # type is (list of Interaction/TruthInteraction, list of larcv::Flash, list of flashmatch::FlashMatch_t)
-
-            self.crt_tpc_matches = {} # key is (entry, volume, use_true_tpc_objects), value is tuple (tpc_v, crt_v, list of matches)
-            # type is (list of Interaction/TruthInteraction, list of larcv::CRTHit, list of matcha::Match)
-
-
-    def __repr__(self):
-        msg = "FullChainEvaluator(num_images={})".format(int(self.num_images/self._num_volumes))
-        return msg
-
-    def get_flash_matches(self, entry,
-            use_true_tpc_objects=False,
-            volume=None,
-            use_depositions_MeV=False,
-            ADC_to_MeV=1.,
-            interaction_list=[]):
-        """
-        If flash matches has not yet been computed for this volume, then it will
-        be run as part of this function. Otherwise, flash matching results are
-        cached in `self.flash_matches` per volume.
-
-        If `interaction_list` is specified, no caching is done.
-
-        Parameters
-        ==========
-        entry: int
-        use_true_tpc_objects: bool, default is False
-            Whether to use true or predicted interactions.
-        volume: int, default is None
-        use_depositions_MeV: bool, default is False
-            If using true interactions, whether to use true MeV depositions or reconstructed charge.
-        ADC_to_MEV: double, default is 1.
-            If using reconstructed interactions, this defines the conversion in OpT0Finder.
-            OpT0Finder computes the hypothesis flash using light yield and deposited charge in MeV.
-        interaction_list: list, default is []
-           If specified, the interactions to match will be whittle down to this subset of interactions.
-           Provide list of interaction ids.
-
-        Returns
-        =======
-        list of tuple (Interaction, larcv::Flash, flashmatch::FlashMatch_t)
-        """
-
-        # No caching done if matching a subset of interactions
-        print('Interaction list:\n')
-        print(interaction_list)
-        if (entry, volume, use_true_tpc_objects) not in self.flash_matches or len(interaction_list):
-            print('No caching done')
-            out = self._run_flash_matching(entry, use_true_tpc_objects=use_true_tpc_objects, volume=volume,
-                    use_depositions_MeV=use_depositions_MeV, ADC_to_MeV=ADC_to_MeV, interaction_list=interaction_list)
-
-        if len(interaction_list) == 0:
-            print('len(interaction_list) is 0')
-            tpc_v, pmt_v, matches = self.flash_matches[(entry, volume, use_true_tpc_objects)]
-        else: # it wasn't cached, we just computed it
-            print('Else')
-            tpc_v, pmt_v, matches = out
-        print('[UI:GetFlashMatches] len(tpc_v):', len(tpc_v))
-        print('[UI:GetFlashMatches] len(match):', len(matches))
-        print('mathces:\n', *matches)
-        return [(tpc_v[m.tpc_id], pmt_v[m.flash_id], m) for m in matches]
-
-    def _run_flash_matching(self, entry,
-            use_true_tpc_objects=False,
-            volume=None,
-            use_depositions_MeV=False,
-            ADC_to_MeV=1.,
-            interaction_list=[]):
-        """
-        Parameters
-        ==========
-        entry: int
-        use_true_tpc_objects: bool, default is False
-            Whether to use true or predicted interactions.
-        volume: int, default is None
-
-        Returns
-        =======
-        tpc_v: list of interactions
-        new_pmt_v: list of filtered larcv::Flash objects
-        matches: list of OpT0Finder::flashmatch::FlashMatch_t
-        """
-        print('*** Running Flash Matching ***')
-        if use_true_tpc_objects:
-            if not hasattr(self, 'get_true_interactions'):
-                raise Exception('This Predictor does not know about truth info.')
-
-            tpc_v = self.get_true_interactions(entry, drop_nonprimary_particles=False, volume=volume, compute_vertex=False)
-        else:
-            tpc_v = self.get_interactions(entry, drop_nonprimary_particles=False, volume=volume, compute_vertex=False)
-
-        print('len(interaction_list):', len(interaction_list))
-        if len(interaction_list) > 0: # by default, use all interactions
-            tpc_v_select = []
-            for interaction in tpc_v:
-                if interaction.id in interaction_list:
-                    tpc_v_select.append(interaction)
-            tpc_v = tpc_v_select
-
-        # If we are not running flash matching over the entire volume at once,
-        # then we need to shift the coordinates that will be used for flash matching
-        # back to the reference of the first volume.
-        if volume is not None:
-            for tpc_object in tpc_v:
-                tpc_object.points = self._untranslate(tpc_object.points, volume)
-        input_tpc_v = self.fm.make_qcluster(tpc_v, use_depositions_MeV=use_depositions_MeV, ADC_to_MeV=ADC_to_MeV)
-        if volume is not None:
-            for tpc_object in tpc_v:
-                tpc_object.points = self._translate(tpc_object.points, volume)
-
-        # Now making Flash_t objects
-        selected_opflash_keys = self.opflash_keys
-        if volume is not None:
-            assert isinstance(volume, int)
-            selected_opflash_keys = [self.opflash_keys[volume]]
-        pmt_v = []
-        for key in selected_opflash_keys:
-            print('flash key', key)
-            pmt_v.extend(self.data_blob[key][entry])
-        print('self.data_blob[key][entry]:', [self.data_blob[key][entry] for key in selected_opflash_keys])
-        input_pmt_v = self.fm.make_flash([self.data_blob[key][entry] for key in selected_opflash_keys])
-
-        # input_pmt_v might be a filtered version of pmt_v,
-        # and we want to store larcv::Flash objects not
-        # flashmatch::Flash_t objects in self.flash_matches
-        from larcv import larcv
-        new_pmt_v = []
-        for flash in input_pmt_v:
-            new_flash = larcv.Flash()
-            new_flash.time(flash.time)
-            new_flash.absTime(flash.time_true) # Hijacking this field
-            new_flash.timeWidth(flash.time_width)
-            new_flash.xCenter(flash.x)
-            new_flash.yCenter(flash.y)
-            new_flash.zCenter(flash.z)
-            new_flash.xWidth(flash.x_err)
-            new_flash.yWidth(flash.y_err)
-            new_flash.zWidth(flash.z_err)
-            new_flash.PEPerOpDet(flash.pe_v)
-            new_flash.id(flash.idx)
-            new_pmt_v.append(new_flash)
-
-        # Running flash matching and caching the results
-        start = time.time()
-        print('[UI] Starting self.fm.run_flash_matching()...')
-        matches = self.fm.run_flash_matching()
-        print('Actual flash matching took %d s' % (time.time() - start))
-        
-        if len(interaction_list) == 0:
-            self.flash_matches[(entry, volume, use_true_tpc_objects)] = (tpc_v, new_pmt_v, matches)
-        return tpc_v, new_pmt_v, matches
-
-    def get_crt_tpc_matches(self, entry,
-            use_true_tpc_objects=False,
-            volume=None,
-            use_depositions_MeV=False,
-            ADC_to_MeV=1.,
-            interaction_list=[]):
-
-        # No caching done if matching a subset of interactions
-        if (entry, volume, use_true_tpc_objects) not in self.crt_tpc_matches or len(interaction_list):
-            print('[CRTTPC] No caching done')
-            out = self._run_crt_tpc_matching(entry, use_true_tpc_objects=use_true_tpc_objects, volume=volume,
-                    use_depositions_MeV=use_depositions_MeV, ADC_to_MeV=ADC_to_MeV, interaction_list=interaction_list)
-
-        if len(interaction_list) == 0:
-            print('[CRTTPC] len(interaction_list) is 0')
-            tpc_v, crt_v, matches = self.crt_tpc_matches[(entry, volume, use_true_tpc_objects)]
-        else: # it wasn't cached, we just computed it
-            print('[CRTTPC] Not chached')
-            tpc_v, crt_v, matches = out
-        return [(tpc_v[m.tpc_id], crt_v[m.flash_id], m) for m in matches]
-
-    def _run_crt_tpc_matching(self, entry,
-            use_true_tpc_objects=False,
-            volume=None,
-            use_depositions_MeV=False,
-            ADC_to_MeV=1.,
-            interaction_list=[]):
-        
-        # TODO How much of this can we skip, assuming interaction_list is calculated in
-        # _run_flash_matching()?
-        print('*** Running CRT-TPC Matching ***')
-        if use_true_tpc_objects:
-            if not hasattr(self, 'get_true_interactions'):
-                raise Exception('This Predictor does not know about truth info.')
-
-            tpc_v = self.get_true_interactions(entry, drop_nonprimary_particles=False, volume=volume, compute_vertex=False)
-        else:
-            tpc_v = self.get_interactions(entry, drop_nonprimary_particles=False, volume=volume, compute_vertex=False)
-
-        if len(interaction_list) > 0: # by default, use all interactions
-            tpc_v_select = []
-            for interaction in tpc_v:
-                if interaction.id in interaction_list:
-                    tpc_v_select.append(interaction)
-            tpc_v = tpc_v_select
-
-        # If we are not running flash matching over the entire volume at once,
-        # then we need to shift the coordinates that will be used for flash matching
-        # back to the reference of the first volume.
-        if volume is not None:
-            for tpc_object in tpc_v:
-                tpc_object.points = self._untranslate(tpc_object.points, volume)
-        input_tpc_v = self.fm.make_qcluster(tpc_v, use_depositions_MeV=use_depositions_MeV, ADC_to_MeV=ADC_to_MeV)
-        if volume is not None:
-            for tpc_object in tpc_v:
-                tpc_object.points = self._translate(tpc_object.points, volume)
-
-        # From interactions, get non-contained muon candidates for CRT-TPC matching
-        # Candidate selection criteria:
-        #   - pid >= 2: avoids electrons and photons, but includes pions and protons since mu/pi separation isn't perfect
-        #   - Uncontained track: cosmic tracks shouldn't be contained
-        muon_candidates = [particle for interaction in interaction_list
-                           for particle in interaction.particles 
-                           if particle.pid >= 2 and not self.is_contained(particle.points)
-        ]
-
-        trk_v = self.crt_tpc_manager.make_tpctrack(muon_candidates)
-        crt_v = self.crt_tpc_manager.make_crthit(self.data_blob['crthits'][entry])
-
-        # TODO Placeholder
-        matches = []
-
-        return trk_v, crt_v, matches
-
-    def _fit_predict_ppn(self, entry):
-        '''
-        Method for predicting ppn predictions.
-
-        Inputs:
-            - entry: Batch number to retrieve example.
-
-        Returns:
-            - df (pd.DataFrame): pandas dataframe of ppn points, with
-            x, y, z, coordinates, Score, Type, and sample index.
-        '''
-        # Deghosting is already applied during initialization
-        ppn = uresnet_ppn_type_point_selector(self.data_blob['input_data'][entry],
-                                              self.result,
-                                              entry=entry, apply_deghosting=not self.deghosting)
-        ppn_voxels = ppn[:, 1:4]
-        ppn_score = ppn[:, 5]
-        ppn_type = ppn[:, 12]
-
-        ppn_candidates = []
-        for i, pred_point in enumerate(ppn_voxels):
-            pred_point_type, pred_point_score = ppn_type[i], ppn_score[i]
-            x, y, z = ppn_voxels[i][0], ppn_voxels[i][1], ppn_voxels[i][2]
-            ppn_candidates.append(np.array([x, y, z, pred_point_score, pred_point_type]))
-
-        if len(ppn_candidates):
-            ppn_candidates = np.vstack(ppn_candidates)
-        else:
-            enable_classify_endpoints = 'classify_endpoints' in self.result
-            ppn_candidates = np.empty((0, 13 if not enable_classify_endpoints else 15), dtype=np.float32)
-        return ppn_candidates
-
-
-    def _fit_predict_semantics(self, entry):
-        '''
-        Method for predicting semantic segmentation labels.
-
-        Inputs:
-            - entry: Batch number to retrieve example.
-
-        Returns:
-            - labels: 1D numpy integer array of predicted segmentation labels.
-        '''
-        segmentation = self.result['segmentation'][entry]
-        out = np.argmax(segmentation, axis=1).astype(int)
-        return out
-
-
-    def _fit_predict_gspice_fragments(self, entry):
-        '''
-        Method for predicting fragment labels (dense clustering)
-        using graph spice.
-
-        Inputs:
-
-            - entry: Batch number to retrieve example.
-
-        Returns:
-
-            - pred: 1D numpy integer array of predicted fragment labels.
-            The labels only range over classes which were designated to be
-            processed in GraphSPICE.
-
-            - G: networkx graph representing the current entry
-
-            - subgraph: same graph in torch_geometric.Data format.
-        '''
-        import warnings
-        warnings.filterwarnings('ignore')
-
-        graph = self.result['graph'][0]
-        graph_info = self.result['graph_info'][0]
-        index_mapping = { key : val for key, val in zip(
-           range(0, len(graph_info.Index.unique())), self.index)}
-
-        min_points = self.module_config['graph_spice'].get('min_points', 1)
-        invert = self.module_config['graph_spice_loss'].get('invert', True)
-
-        graph_info['Index'] = graph_info['Index'].map(index_mapping)
-        constructor_cfg = self.cluster_graph_constructor.constructor_cfg
-        gs_manager = ClusterGraphConstructor(constructor_cfg,
-                                             graph_batch=graph,
-                                             graph_info=graph_info,
-                                             batch_col=0,
-                                             training=False)
-        pred, G, subgraph = gs_manager.fit_predict_one(entry,
-                                                       invert=invert,
-                                                       min_points=min_points)
-
-        return pred, G, subgraph
-
-    @staticmethod
-    def randomize_labels(labels):
-        '''
-        Simple method to randomize label order (useful for plotting)
-        '''
-        labels, _ = unique_label(labels)
-
-        N = np.unique(labels).shape[0]
-        perm = np.random.permutation(N)
-
-        new_labels = -np.ones(labels.shape[0]).astype(int)
-        for i, c in enumerate(perm):
-            mask = labels == i
-            new_labels[mask] = c
-        return new_labels
-
-
-    def is_contained(self, points, threshold=30):
-        """
-        Parameters
-        ----------
-        points: np.ndarray
-            Shape (N, 3). Coordinates in voxel units.
-        threshold: float or np.ndarray
-            Distance (in voxels) from boundaries beyond which
-            an object is contained. Can be an array if different
-            threshold must be applied in x, y and z (shape (3,)).
-
-        Returns
-        -------
-        bool
-        """
-        if not isinstance(threshold, np.ndarray):
-            threshold = threshold * np.ones((3,))
-        else:
-            assert threshold.shape[0] == 3
-            assert len(threshold.shape) == 1
-
-        if self.volume_boundaries is None:
-            raise Exception("Please define volume boundaries before using containment method.")
-
-        x_contained = (self.volume_boundaries[0, 0] + threshold[0] <= points[:, 0]) & (points[:, 0] <= self.volume_boundaries[0, 1] - threshold[0])
-        y_contained = (self.volume_boundaries[1, 0] + threshold[1] <= points[:, 1]) & (points[:, 1] <= self.volume_boundaries[1, 1] - threshold[1])
-        z_contained = (self.volume_boundaries[2, 0] + threshold[2] <= points[:, 2]) & (points[:, 2] <= self.volume_boundaries[2, 1] - threshold[2])
-
-        return (x_contained & y_contained & z_contained).all()
-
-
-    def _fit_predict_fragments(self, entry):
-        '''
-        Method for obtaining voxel-level fragment labels for full image,
-        including labels from both GraphSPICE and DBSCAN.
-
-        "Voxel-level" means that the label tensor has the same length
-        as the full point cloud of the current image (specified by entry #)
-
-        If a voxel is not assigned to any fragment (ex. low E depositions),
-        we assign -1 as its fragment label.
-
-
-        Inputs:
-            - entry: Batch number to retrieve example.
-
-        Returns:
-            - new_labels: 1D numpy integer array of predicted fragment labels.
-        '''
-        fragments = self.result['fragments'][entry]
-
-        num_voxels = self.data_blob['input_data'][entry].shape[0]
-        pred_frag_labels = -np.ones(num_voxels).astype(int)
-
-        for i, mask in enumerate(fragments):
-            pred_frag_labels[mask] = i
-
-        new_labels = pred_frag_labels
-
-        return new_labels
-
-
-    def _fit_predict_groups(self, entry):
-        '''
-        Method for obtaining voxel-level group labels.
-
-        If a voxel does not belong to any particle (ex. low E depositions),
-        we assign -1 as its group (particle) label.
-
-
-        Inputs:
-            - entry: Batch number to retrieve example.
-
-        Returns:
-            - labels: 1D numpy integer array of predicted group labels.
-        '''
-        particles = self.result['particles'][entry]
-        num_voxels = self.data_blob['input_data'][entry].shape[0]
-        pred_group_labels = -np.ones(num_voxels).astype(int)
-
-        for i, mask in enumerate(particles):
-            pred_group_labels[mask] = i
-
-        new_labels = pred_group_labels
-
-        return new_labels
-
-
-    def _fit_predict_interaction_labels(self, entry):
-        '''
-        Method for obtaining voxel-level interaction labels for full image.
-
-        If a voxel does not belong to any interaction (ex. low E depositions),
-        we assign -1 as its interaction (particle) label.
-
-
-        Inputs:
-            - entry: Batch number to retrieve example.
-
-        Returns:
-            - new_labels: 1D numpy integer array of predicted interaction labels.
-        '''
-        inter_group_pred = self.result['inter_group_pred'][entry]
-        particles = self.result['particles'][entry]
-        num_voxels = self.data_blob['input_data'][entry].shape[0]
-        pred_inter_labels = -np.ones(num_voxels).astype(int)
-
-        for i, mask in enumerate(particles):
-            pred_inter_labels[mask] = inter_group_pred[i]
-
-        new_labels = pred_inter_labels
-
-        return new_labels
-
-
-    def _fit_predict_pids(self, entry):
-        '''
-        Method for obtaining voxel-level particle type
-        (photon, electron, muon, ...) labels for full image.
-
-        If a voxel does not belong to any particle (ex. low E depositions),
-        we assign -1 as its particle type label.
-
-
-        Inputs:
-            - entry: Batch number to retrieve example.
-
-        Returns:
-            - labels: 1D numpy integer array of predicted particle type labels.
-        '''
-        particles = self.result['particles'][entry]
-        type_logits = self.result['node_pred_type'][entry]
-        pids = np.argmax(type_logits, axis=1)
-        num_voxels = self.data_blob['input_data'][entry].shape[0]
-
-        pred_pids = -np.ones(num_voxels).astype(int)
-
-        for i, mask in enumerate(particles):
-            pred_pids[mask] = pids[i]
-
-        return pred_pids
-
-
-    def _fit_predict_vertex_info(self, entry, inter_idx):
-        '''
-        Method for obtaining interaction vertex information given
-        entry number and interaction ID number.
-
-        Inputs:
-            - entry: Batch number to retrieve example.
-
-            - inter_idx: Interaction ID number.
-
-        If the interaction specified by <inter_idx> does not exist
-        in the sample numbered by <entry>, function will raise a
-        ValueError.
-
-        Returns:
-            - vertex_info: (x,y,z) coordinate of predicted vertex
-        '''
-        vertex_info = predict_vertex(inter_idx, entry,
-                                     self.data_blob['input_data'],
-                                     self.result,
-                                     attaching_threshold=self.attaching_threshold,
-                                     inter_threshold=self.inter_threshold,
-                                     apply_deghosting=False)
-
-        return vertex_info
-
-    def _get_entries(self, entry, volume):
-        """
-        Make a list of actual entries in the batch ids. This accounts for potential
-        virtual batch ids in case we used volume boundaries to process several volumes
-        separately.
-
-        Parameters
-        ==========
-        entry: int
-            Which entry of the original dataset you want to access.
-        volume: int or None
-            Which volume you want to access. None means all of them.
-
-        Returns
-        =======
-        list
-            List of integers = actual batch ids in the tensors (potentially virtual batch ids).
-        """
-        entries = [entry] # default behavior
-        if self.vb is not None: # in case we defined virtual batch ids (volume boundaries)
-            entries = self.vb.virtual_batch_ids(entry) # these are ALL the virtual batch ids corresponding to this entry
-            if volume is not None: # maybe we wanted to select a specific volume
-                entries = [entries[volume]]
-        return entries
-
-    def _check_volume(self, volume):
-        """
-        Basic sanity check that the volume given makes sense given the config.
-
-        Parameters
-        ==========
-        volume: int or None
-
-        Returns
-        =======
-        Nothing
-        """
-        if volume is not None and self.vb is None:
-            raise Exception("You need to specify volume boundaries in your I/O config (collate section).")
-        if volume is not None:
-            assert isinstance(volume, (int, np.int64, np.int32)) and volume >= 0
-
-    def _translate(self, voxels, volume):
-        """
-        Go from 1-volume-only back to full volume coordinates
-
-        Parameters
-        ==========
-        voxels: np.ndarray
-            Shape (N, 3)
-        volume: int
-
-        Returns
-        =======
-        np.ndarray
-            Shape (N, 3)
-        """
-        if self.vb is None or volume is None:
-            return voxels
-        else:
-            return self.vb.translate(voxels, volume)
-
-    def _untranslate(self, voxels, volume):
-        """
-        Go from full volume to 1-volume-only coordinates
-
-        Parameters
-        ==========
-        voxels: np.ndarray
-            Shape (N, 3)
-        volume: int
-
-        Returns
-        =======
-        np.ndarray
-            Shape (N, 3)
-        """
-        if self.vb is None or volume is None:
-            return voxels
-        else:
-            return self.vb.untranslate(voxels, volume)
-
-    def get_fragments(self, entry, only_primaries=False,
-                      min_particle_voxel_count=-1,
-                      attaching_threshold=2,
-                      semantic_type=None, verbose=False,
-                      true_id=False, volume=None) -> List[Particle]:
-        '''
-        Method for retriving fragment list for given batch index.
-
-        The output fragments will have its ppn candidates attached as
-        attributes in the form of pandas dataframes (same as _fit_predict_ppn)
-
-        Method also performs startpoint prediction for shower fragments.
-
-        Parameters
-        ==========
-        entry: int
-            Batch number to retrieve example.
-        only_primaries: bool, default False
-        min_particle_voxel_count: int, default -1
-        attaching_threshold: float, default 2
-            threshold distance to attach ppn point to particle.
-        semantic_type: int, default None
-            If True, only ppn candiates with the
-            same predicted semantic type will be matched to its corresponding
-            particle.
-        verbose: bool, default False
-        true_id: bool, default False
-        volume: int, default None
-
-        Returns
-        =======
-        list
-            List of <Particle> instances (see Particle class definition).
-        '''
-        self._check_volume(volume)
-
-        if min_particle_voxel_count < 0:
-            min_particle_voxel_count = self.min_particle_voxel_count
-
-        entries = self._get_entries(entry, volume)
-
-        out_fragment_list = []
-        for entry in entries:
-            volume = entry % self._num_volumes
-
-            point_cloud = self.data_blob['input_data'][entry][:, 1:4]
-            depositions = self.result['input_rescaled'][entry][:, 4]
-            fragments = self.result['fragments'][entry]
-            fragments_seg = self.result['fragments_seg'][entry]
-
-            shower_mask = np.isin(fragments_seg, self.module_config['grappa_shower']['base']['node_type'])
-            shower_frag_primary = np.argmax(self.result['shower_node_pred'][entry], axis=1)
-
-            if 'shower_node_features' in self.result:
-                shower_node_features = self.result['shower_node_features'][entry]
-            if 'track_node_features' in self.result:
-                track_node_features = self.result['track_node_features'][entry]
-
-            assert len(fragments_seg) == len(fragments)
-
-            temp = []
-
-            if ('inter_group_pred' in self.result) and ('particles' in self.result) and len(fragments) > 0:
-
-                group_labels = self._fit_predict_groups(entry)
-                inter_labels = self._fit_predict_interaction_labels(entry)
-                group_ids = get_cluster_label(group_labels.reshape(-1, 1), fragments, column=0)
-                inter_ids = get_cluster_label(inter_labels.reshape(-1, 1), fragments, column=0)
-
-            else:
-                group_ids = np.ones(len(fragments)).astype(int) * -1
-                inter_ids = np.ones(len(fragments)).astype(int) * -1
-
-            if true_id:
-                true_fragment_labels = self.data_blob['cluster_label'][entry][:, 5]
-
-
-            for i, p in enumerate(fragments):
-                voxels = point_cloud[p]
-                seg_label = fragments_seg[i]
-                part = ParticleFragment(self._translate(voxels, volume),
-                                i, seg_label,
-                                interaction_id=inter_ids[i],
-                                group_id=group_ids[i],
-                                image_id=entry,
-                                voxel_indices=p,
-                                depositions=depositions[p],
-                                is_primary=False,
-                                pid_conf=-1,
-                                alias='Fragment',
-                                volume=volume)
-                temp.append(part)
-                if true_id:
-                    fid = true_fragment_labels[p]
-                    fids, counts = np.unique(fid.astype(int), return_counts=True)
-                    part.true_ids = fids
-                    part.true_counts = counts
-
-            # Label shower fragments as primaries and attach startpoint
-            shower_counter = 0
-            for p in np.array(temp)[shower_mask]:
-                is_primary = shower_frag_primary[shower_counter]
-                p.is_primary = bool(is_primary)
-                p.startpoint = shower_node_features[shower_counter][19:22]
-                # p.group_id = int(shower_group_pred[shower_counter])
-                shower_counter += 1
-            assert shower_counter == shower_frag_primary.shape[0]
-
-            # Attach endpoint to track fragments
-            track_counter = 0
-            for p in temp:
-                if p.semantic_type == 1:
-                    # p.group_id = int(track_group_pred[track_counter])
-                    p.startpoint = track_node_features[track_counter][19:22]
-                    p.endpoint = track_node_features[track_counter][22:25]
-                    track_counter += 1
-            # assert track_counter == track_group_pred.shape[0]
-
-            # Apply fragment voxel cut
-            out = []
-            for p in temp:
-                if p.points.shape[0] < min_particle_voxel_count:
-                    continue
-                out.append(p)
-
-            # Check primaries and assign ppn points
-            if only_primaries:
-                out = [p for p in out if p.is_primary]
-
-            if semantic_type is not None:
-                out = [p for p in out if p.semantic_type == semantic_type]
-
-            if len(out) == 0:
-                return out
-
-            ppn_results = self._fit_predict_ppn(entry)
-            match_points_to_particles(ppn_results, out,
-                ppn_distance_threshold=attaching_threshold)
-
-            out_fragment_list.extend(out)
-
-        return out_fragment_list
-
-
-    def get_particles(self, entry, only_primaries=True,
-                      min_particle_voxel_count=-1,
-                      attaching_threshold=2,
-                      volume=None) -> List[Particle]:
-        '''
-        Method for retriving particle list for given batch index.
-
-        The output particles will have its ppn candidates attached as
-        attributes in the form of pandas dataframes (same as _fit_predict_ppn)
-
-        Method also performs endpoint prediction for tracks and startpoint
-        prediction for showers.
-
-        1) If a track has no or only one ppn candidate, the endpoints
-        will be calculated by selecting two voxels that have the largest
-        separation distance. Otherwise, the two ppn candidates with the
-        largest separation from the particle coordinate centroid will be
-        selected.
-
-        2) If a shower has no ppn candidates, <get_shower_startpoint>
-        will raise an Exception. Otherwise it selects the ppn candidate
-        with the closest Hausdorff distance to the particle point cloud
-        (smallest point-to-set distance)
-
-        Note
-        ====
-        Particle id is unique only within volume.
-
-        Parameters
-        ==========
-        entry: int
-            Batch number to retrieve example.
-        only_primaries: bool, default True
-            If set to True, only retrieve predicted primaries.
-        min_particle_voxel_count: int, default -1
-        attaching_threshold: int, default 2
-        volume: int, default None
-
-        Returns
-        =======
-        list
-            List of <Particle> instances (see Particle class definition).
-        '''
-        self._check_volume(volume)
-
-        if min_particle_voxel_count < 0:
-            min_particle_voxel_count = self.min_particle_voxel_count
-
-        entries = self._get_entries(entry, volume)
-
-        out_particle_list = []
-        for entry in entries:
-            volume = entry % self._num_volumes
-
-            point_cloud      = self.data_blob['input_data'][entry][:, 1:4]
-            depositions      = self.result['input_rescaled'][entry][:, 4]
-            particles        = self.result['particles'][entry]
-            # inter_group_pred = self.result['inter_group_pred'][entry]
-            #print(point_cloud.shape, depositions.shape, len(particles))
-            particles_seg    = self.result['particles_seg'][entry]
-
-            type_logits = self.result['node_pred_type'][entry]
-            input_node_features = [None] * type_logits.shape[0]
-            if 'particle_node_features' in self.result:
-                input_node_features = self.result['particle_node_features'][entry]
-            pids = np.argmax(type_logits, axis=1)
-
-            out = []
-            if point_cloud.shape[0] == 0:
-                return out
-            assert len(particles_seg) == len(particles)
-            assert len(pids) == len(particles)
-            assert len(input_node_features) == len(particles)
-            assert point_cloud.shape[0] == depositions.shape[0]
-
-            node_pred_vtx = self.result['node_pred_vtx'][entry]
-
-            assert node_pred_vtx.shape[0] == len(particles)
-
-            if ('inter_group_pred' in self.result) and ('particles' in self.result) and len(particles) > 0:
-
-                assert len(self.result['inter_group_pred'][entry]) == len(particles)
-                inter_labels = self._fit_predict_interaction_labels(entry)
-                inter_ids = get_cluster_label(inter_labels.reshape(-1, 1), particles, column=0)
-
-            else:
-                inter_ids = np.ones(len(particles)).astype(int) * -1
-
-            for i, p in enumerate(particles):
-                voxels = point_cloud[p]
-                if voxels.shape[0] < min_particle_voxel_count:
-                    continue
-                seg_label = particles_seg[i]
-                pid = pids[i]
-                if seg_label == 2 or seg_label == 3:
-                    pid = 1
-                interaction_id = inter_ids[i]
-                is_primary = bool(np.argmax(node_pred_vtx[i][3:]))
-                part = Particle(self._translate(voxels, volume),
-                                i,
-                                seg_label, interaction_id,
-                                pid,
-                                batch_id=entry,
-                                voxel_indices=p,
-                                depositions=depositions[p],
-                                is_primary=is_primary,
-                                pid_conf=softmax(type_logits[i])[pids[i]],
-                                volume=volume)
-
-                part._node_features = input_node_features[i]
-                out.append(part)
-
-            if only_primaries:
-                out = [p for p in out if p.is_primary]
-
-            if len(out) == 0:
-                return out
-
-            ppn_results = self._fit_predict_ppn(entry)
-
-            # Get ppn candidates for particle
-            match_points_to_particles(ppn_results, out,
-                ppn_distance_threshold=attaching_threshold)
-
-            # Attach startpoint and endpoint
-            # as done in full chain geometric encoder
-            for p in out:
-                if p.size < min_particle_voxel_count:
-                    continue
-                if p.semantic_type == 0:
-                    pt = p._node_features[19:22]
-                    # Check startpoint is replicated
-                    assert(np.sum(
-                        np.abs(pt - p._node_features[22:25])) < 1e-12)
-                    p.startpoint = pt
-                elif p.semantic_type == 1:
-                    startpoint, endpoint = p._node_features[19:22], p._node_features[22:25]
-                    p.startpoint = startpoint
-                    p.endpoint = endpoint
-                else:
-                    continue
-            out_particle_list.extend(out)
-
-        return out_particle_list
-
-
-    def get_interactions(self, entry, drop_nonprimary_particles=True, volume=None,
-                        compute_vertex=True) -> List[Interaction]:
-        '''
-        Method for retriving interaction list for given batch index.
-
-        The output particles will have its constituent particles attached as
-        attributes as List[Particle].
-
-        Method also performs vertex prediction for each interaction.
-
-        Note
-        ----
-        Interaction ids are only unique within a volume.
-
-        Parameters
-        ----------
-        entry: int
-            Batch number to retrieve example.
-        drop_nonprimary_particles: bool (optional)
-            If True, all non-primary particles will not be included in
-            the output interactions' .particle attribute.
-        volume: int
-        compute_vertex: bool, default True
-
-        Returns:
-            - out: List of <Interaction> instances (see particle.Interaction).
-        '''
-        self._check_volume(volume)
-
-        entries = self._get_entries(entry, volume)
-
-        out_interaction_list = []
-        for e in entries:
-            volume = e % self._num_volumes if self.vb is not None else volume
-            particles = self.get_particles(entry, only_primaries=drop_nonprimary_particles, volume=volume)
-            out = group_particles_to_interactions_fn(particles)
-            for ia in out:
-                if compute_vertex:
-                    ia.vertex = self._fit_predict_vertex_info(e, ia.id)
-                ia.volume = volume
-            out_interaction_list.extend(out)
-
-        return out_interaction_list
-
-
-    def fit_predict_labels(self, entry, volume=None):
-        '''
-        Predict all labels of a given batch index <entry>.
-
-        We define <labels> to be 1d tensors that annotate voxels.
-        '''
-        self._check_volume(volume)
-        entries = self._get_entries(entry, volume)
-
-        all_pred = {
-            'segment': [],
-            'fragment': [],
-            'group': [],
-            'interaction': [],
-            'pdg': []
-        }
-        for entry in entries:
-            pred_seg = self._fit_predict_semantics(entry)
-            pred_fragments = self._fit_predict_fragments(entry)
-            pred_groups = self._fit_predict_groups(entry)
-            pred_interaction_labels = self._fit_predict_interaction_labels(entry)
-            pred_pids = self._fit_predict_pids(entry)
-
-            pred = {
-                'segment': pred_seg,
-                'fragment': pred_fragments,
-                'group': pred_groups,
-                'interaction': pred_interaction_labels,
-                'pdg': pred_pids
-            }
-
-            for key in pred:
-                if len(all_pred[key]) == 0:
-                    all_pred[key] = pred[key]
-                else:
-                    all_pred[key] = np.concatenate([all_pred[key], pred[key]], axis=0)
-
-        self._pred = all_pred
-
-        return all_pred
-
-
-    def fit_predict(self, **kwargs):
-        '''
-        Predict all samples in a given batch contained in <data_blob>.
-
-        After calling fit_predict, the prediction information can be accessed
-        as follows:
-
-            - self._labels[entry]: labels dict (see fit_predict_labels) for
-            batch id <entry>.
-
-            - self._particles[entry]: list of particles for batch id <entry>.
-
-            - self._interactions[entry]: list of interactions for batch id <entry>.
-        '''
-        labels = []
-        list_particles, list_interactions = [], []
-
-        for entry in range(int(self.num_images / self._num_volumes)):
-
-            pred_dict = self.fit_predict_labels(entry)
-            labels.append(pred_dict)
-            particles = self.get_particles(entry, **kwargs)
-            interactions = self.get_interactions(entry)
-            list_particles.append(particles)
-            list_interactions.append(interactions)
-
-        self._particles = list_particles
-        self._interactions = list_interactions
-        self._labels = labels
-
-        return labels
-
-
-class FullChainEvaluator(FullChainPredictor):
-    '''
-    Helper class for full chain prediction and evaluation.
-
-    Usage:
-
-        model = Trainer._net.module
-        entry = 0   # batch id
-        predictor = FullChainEvaluator(model, data_blob, res, cfg)
-        pred_seg = predictor.get_true_label(entry, mode='segmentation')
-
-    To avoid confusion between different quantities, the label namings under
-    iotools.schema must be set as follows:
-
-        schema:
-            input_data:
-                - parse_sparse3d_scn
-                - sparse3d_pcluster
-            segment_label:
-                - parse_sparse3d_scn
-                - sparse3d_pcluster_semantics
-            cluster_label:
-                - parse_cluster3d_clean_full
-                #- parse_cluster3d_full
-                - cluster3d_pcluster
-                - particle_pcluster
-                #- particle_mpv
-                - sparse3d_pcluster_semantics
-            particles_label:
-                - parse_particle_points_with_tagging
-                - sparse3d_pcluster
-                - particle_corrected
-            kinematics_label:
-                - parse_cluster3d_kinematics_clean
-                - cluster3d_pcluster
-                - particle_corrected
-                #- particle_mpv
-                - sparse3d_pcluster_semantics
-            particle_graph:
-                - parse_particle_graph_corrected
-                - particle_corrected
-                - cluster3d_pcluster
-            particles_asis:
-                - parse_particles
-                - particle_pcluster
-                - cluster3d_pcluster
-
-
-    Instructions
-    ----------------------------------------------------------------
-
-    The FullChainEvaluator share the same methods as FullChainPredictor,
-    with additional methods to retrieve ground truth information for each
-    abstraction level.
-    '''
-    LABEL_TO_COLUMN = {
-        'segment': -1,
-        'charge': 4,
-        'fragment': 5,
-        'group': 6,
-        'interaction': 7,
-        'pdg': 9,
-        'nu': 8
-    }
-
-
-    def __init__(self, data_blob, result, cfg, processor_cfg={}, **kwargs):
-        super(FullChainEvaluator, self).__init__(data_blob, result, cfg, processor_cfg, **kwargs)
-        self.michel_primary_ionization_only = processor_cfg.get('michel_primary_ionization_only', False)
-
-    def get_true_label(self, entry, name, schema='cluster_label', volume=None):
-        """
-        Retrieve tensor in data blob, labelled with `schema`.
-
-        Parameters
-        ==========
-        entry: int
-        name: str
-            Must be a predefined name within `['segment', 'fragment', 'group',
-            'interaction', 'pdg', 'nu', 'charge']`.
-        schema: str
-            Key for dataset schema to retrieve the info from.
-        volume: int, default None
-
-        Returns
-        =======
-        np.array
-        """
-        if name not in self.LABEL_TO_COLUMN:
-            raise KeyError("Invalid label identifier name: {}. "\
-                "Available column names = {}".format(
-                    name, str(list(self.LABEL_TO_COLUMN.keys()))))
-        column_idx = self.LABEL_TO_COLUMN[name]
-
-        self._check_volume(volume)
-
-        entries = self._get_entries(entry, volume)
-        out = []
-        for entry in entries:
-            out.append(self.data_blob[schema][entry][:, column_idx])
-        return np.concatenate(out, axis=0)
-
-
-    def get_predicted_label(self, entry, name, volume=None):
-        """
-        Returns predicted quantities to label a plot.
-
-        Parameters
-        ==========
-        entry: int
-        name: str
-            Must be a predefined name within `['segment', 'fragment', 'group',
-            'interaction', 'pdg', 'nu']`.
-        volume: int, default None
-
-        Returns
-        =======
-        np.array
-        """
-        pred = self.fit_predict_labels(entry, volume=volume)
-        return pred[name]
-
-
-    def _apply_true_voxel_cut(self, entry):
-
-        labels = self.data_blob['cluster_label_noghost'][entry]
-
-        particle_ids = set(list(np.unique(labels[:, 6]).astype(int)))
-        particles_exclude = []
-
-        for idx, p in enumerate(self.data_blob['particles_asis'][entry]):
-            pid = int(p.id())
-            if pid not in particle_ids:
-                continue
-            is_primary = p.group_id() == p.parent_id()
-            if p.pdg_code() not in TYPE_LABELS:
-                continue
-            mask = labels[:, 6].astype(int) == pid
-            coords = labels[mask][:, 1:4]
-            if coords.shape[0] < self.min_particle_voxel_count:
-                particles_exclude.append(p.id())
-
-        return set(particles_exclude)
-
-
-    def get_true_fragments(self, entry, verbose=False, volume=None) -> List[TruthParticleFragment]:
-        '''
-        Get list of <TruthParticleFragment> instances for given <entry> batch id.
-        '''
-        self._check_volume(volume)
-
-        entries = self._get_entries(entry, volume)
-
-        out_fragments_list = []
-        for entry in entries:
-            volume = entry % self._num_volumes
-
-            # Both are "adapted" labels
-            labels = self.data_blob['cluster_label'][entry]
-            segment_label = self.data_blob['segment_label'][entry][:, -1]
-            rescaled_input_charge = self.result['input_rescaled'][entry][:, 4]
-
-            fragment_ids = set(list(np.unique(labels[:, 5]).astype(int)))
-            fragments = []
-
-            for fid in fragment_ids:
-                mask = labels[:, 5] == fid
-
-                semantic_type, counts = np.unique(labels[:, -1][mask], return_counts=True)
-                if semantic_type.shape[0] > 1:
-                    if verbose:
-                        print("Semantic Type of Fragment {} is not "\
-                            "unique: {}, {}".format(fid,
-                                                    str(semantic_type),
-                                                    str(counts)))
-                    perm = counts.argmax()
-                    semantic_type = semantic_type[perm]
-                else:
-                    semantic_type = semantic_type[0]
-
-                points = labels[mask][:, 1:4]
-                size = points.shape[0]
-                depositions = rescaled_input_charge[mask]
-                depositions_MeV = labels[mask][:, 4]
-                voxel_indices = np.where(mask)[0]
-
-                group_id, counts = np.unique(labels[:, 6][mask].astype(int), return_counts=True)
-                if group_id.shape[0] > 1:
-                    if verbose:
-                        print("Group ID of Fragment {} is not "\
-                            "unique: {}, {}".format(fid,
-                                                    str(group_id),
-                                                    str(counts)))
-                    perm = counts.argmax()
-                    group_id = group_id[perm]
-                else:
-                    group_id = group_id[0]
-
-                interaction_id, counts = np.unique(labels[:, 7][mask].astype(int), return_counts=True)
-                if interaction_id.shape[0] > 1:
-                    if verbose:
-                        print("Interaction ID of Fragment {} is not "\
-                            "unique: {}, {}".format(fid,
-                                                    str(interaction_id),
-                                                    str(counts)))
-                    perm = counts.argmax()
-                    interaction_id = interaction_id[perm]
-                else:
-                    interaction_id = interaction_id[0]
-
-
-                is_primary, counts = np.unique(labels[:, -2][mask].astype(bool), return_counts=True)
-                if is_primary.shape[0] > 1:
-                    if verbose:
-                        print("Primary label of Fragment {} is not "\
-                            "unique: {}, {}".format(fid,
-                                                    str(is_primary),
-                                                    str(counts)))
-                    perm = counts.argmax()
-                    is_primary = is_primary[perm]
-                else:
-                    is_primary = is_primary[0]
-
-                part = TruthParticleFragment(self._translate(points, volume),
-                                fid, semantic_type,
-                                interaction_id=interaction_id,
-                                group_id=group_id,
-                                image_id=entry,
-                                voxel_indices=voxel_indices,
-                                depositions=depositions,
-                                depositions_MeV=depositions_MeV,
-                                is_primary=is_primary,
-                                alias='Fragment',
-                                volume=volume)
-
-                fragments.append(part)
-            out_fragments_list.extend(fragments)
-
-        return out_fragments_list
-
-
-    def get_true_particles(self, entry, only_primaries=True,
-                           verbose=False, volume=None) -> List[TruthParticle]:
-        '''
-        Get list of <TruthParticle> instances for given <entry> batch id.
-
-        The method will return particles only if its id number appears in
-        the group_id column of cluster_label.
-
-        Each TruthParticle will contain the following information (attributes):
-
-            points: N x 3 coordinate array for particle's full image.
-            id: group_id
-            semantic_type: true semantic type
-            interaction_id: true interaction id
-            pid: PDG type (photons: 0, electrons: 1, ...)
-            fragments: list of integers corresponding to constituent fragment
-                id number
-            p: true momentum vector
-        '''
-        self._check_volume(volume)
-
-        entries = self._get_entries(entry, volume)
-
-        out_particles_list = []
-        global_entry = entry
-        for entry in entries:
-            volume = entry % self._num_volumes
-
-            labels = self.data_blob['cluster_label'][entry]
-            if self.deghosting:
-                labels_noghost = self.data_blob['cluster_label_noghost'][entry]
-            segment_label = self.data_blob['segment_label'][entry][:, -1]
-            particle_ids = set(list(np.unique(labels[:, 6]).astype(int)))
-            rescaled_input_charge = self.result['input_rescaled'][entry][:, 4]
-
-            particles = []
-            exclude_ids = set([])
-
-            for idx, p in enumerate(self.data_blob['particles_asis'][global_entry]):
-                pid = int(p.id())
-                # 1. Check if current pid is one of the existing group ids
-                if pid not in particle_ids:
-                    # print("PID {} not in particle_ids".format(pid))
-                    continue
-                is_primary = p.group_id() == p.parent_id()
-                if p.pdg_code() not in TYPE_LABELS:
-                    # print("PID {} not in TYPE LABELS".format(pid))
-                    continue
-                # For deghosting inputs, perform voxel cut with true nonghost coords.
-                if self.deghosting:
-                    exclude_ids = self._apply_true_voxel_cut(global_entry)
-                    if pid in exclude_ids:
-                        # Skip this particle if its below the voxel minimum requirement
-                        # print("PID {} was excluded from the list of particles due"\
-                        #     " to true nonghost voxel cut. Exclude IDS = {}".format(
-                        #         p.id(), str(exclude_ids)
-                        #     ))
-                        continue
-
-                pdg = TYPE_LABELS[p.pdg_code()]
-                mask = labels[:, 6].astype(int) == pid
-                if self.deghosting:
-                    mask_noghost = labels_noghost[:, 6].astype(int) == pid
-                # If particle is Michel electron, we have the option to
-                # only consider the primary ionization.
-                # Semantic labels only label the primary ionization as Michel.
-                # Cluster labels will have the entire Michel together.
-                if self.michel_primary_ionization_only and 2 in labels[mask][:, -1].astype(int):
-                    mask = mask & (labels[:, -1].astype(int) == 2)
-                    if self.deghosting:
-                        mask_noghost = mask_noghost & (labels_noghost[:, -1].astype(int) == 2)
-
-                # Check semantics
-                semantic_type, sem_counts = np.unique(
-                    labels[mask][:, -1].astype(int), return_counts=True)
-
-                if semantic_type.shape[0] > 1:
-                    if verbose:
-                        print("Semantic Type of Particle {} is not "\
-                            "unique: {}, {}".format(pid,
-                                                    str(semantic_type),
-                                                    str(sem_counts)))
-                    perm = sem_counts.argmax()
-                    semantic_type = semantic_type[perm]
-                else:
-                    semantic_type = semantic_type[0]
-
-
-
-                coords = self.data_blob['input_data'][entry][mask][:, 1:4]
-
-                interaction_id, int_counts = np.unique(labels[mask][:, 7].astype(int),
-                                                       return_counts=True)
-                if interaction_id.shape[0] > 1:
-                    if verbose:
-                        print("Interaction ID of Particle {} is not "\
-                            "unique: {}".format(pid, str(interaction_id)))
-                    perm = int_counts.argmax()
-                    interaction_id = interaction_id[perm]
-                else:
-                    interaction_id = interaction_id[0]
-
-                nu_id, nu_counts = np.unique(labels[mask][:, 8].astype(int),
-                                             return_counts=True)
-                if nu_id.shape[0] > 1:
-                    if verbose:
-                        print("Neutrino ID of Particle {} is not "\
-                            "unique: {}".format(pid, str(nu_id)))
-                    perm = nu_counts.argmax()
-                    nu_id = nu_id[perm]
-                else:
-                    nu_id = nu_id[0]
-
-                fragments = np.unique(labels[mask][:, 5].astype(int))
-                depositions_MeV = labels[mask][:, 4]
-                depositions = rescaled_input_charge[mask] # Will be in ADC
-                coords_noghost, depositions_noghost = None, None
-                if self.deghosting:
-                    coords_noghost = labels_noghost[mask_noghost][:, 1:4]
-                    depositions_noghost = labels_noghost[mask_noghost][:, 4].squeeze()
-
-                particle = TruthParticle(self._translate(coords, volume),
-                    pid,
-                    semantic_type, interaction_id, pdg,
-                    particle_asis=p,
-                    batch_id=entry,
-                    depositions=depositions,
-                    is_primary=is_primary,
-                    coords_noghost=coords_noghost,
-                    depositions_noghost=depositions_noghost,
-                    depositions_MeV=depositions_MeV,
-                    volume=entry % self._num_volumes)
-
-                particle.p = np.array([p.px(), p.py(), p.pz()])
-                particle.fragments = fragments
-                particle.particle_asis = p
-                particle.nu_id = nu_id
-                particle.voxel_indices = np.where(mask)[0]
-
-                particle.startpoint = np.array([p.first_step().x(),
-                                                p.first_step().y(),
-                                                p.first_step().z()])
-
-                if semantic_type == 1:
-                    particle.endpoint = np.array([p.last_step().x(),
-                                                  p.last_step().y(),
-                                                  p.last_step().z()])
-
-                if particle.voxel_indices.shape[0] >= self.min_particle_voxel_count:
-                    particles.append(particle)
-
-            out_particles_list.extend(particles)
-
-        if only_primaries:
-            out_particles_list = [p for p in out_particles_list if p.is_primary]
-
-        return out_particles_list
-
-
-    def get_true_interactions(self, entry, drop_nonprimary_particles=True,
-                              min_particle_voxel_count=-1,
-                              volume=None,
-                              compute_vertex=True) -> List[Interaction]:
-        self._check_volume(volume)
-        if min_particle_voxel_count < 0:
-            min_particle_voxel_count = self.min_particle_voxel_count
-
-        entries = self._get_entries(entry, volume)
-        out_interactions_list = []
-        for e in entries:
-            volume = e % self._num_volumes if self.vb is not None else volume
-            true_particles = self.get_true_particles(entry, only_primaries=drop_nonprimary_particles, volume=volume)
-            out = group_particles_to_interactions_fn(true_particles,
-                                                     get_nu_id=True, mode='truth')
-            if compute_vertex:
-                vertices = self.get_true_vertices(entry, volume=volume)
-            for ia in out:
-                if compute_vertex:
-                    ia.vertex = vertices[ia.id]
-                ia.volume = volume
-            out_interactions_list.extend(out)
-
-        return out_interactions_list
-
-
-    def get_true_vertices(self, entry, volume=None):
-        """
-        Parameters
-        ==========
-        entry: int
-        volume: int, default None
-
-        Returns
-        =======
-        dict
-            Keys are true interactions ids, values are np.array of shape (N, 3)
-            with true vertices coordinates.
-        """
-        self._check_volume(volume)
-
-        entries = self._get_entries(entry, volume)
-        out = {}
-        for entry in entries:
-            volume = entry % self._num_volumes if self.vb is not None else volume
-            inter_idxs = np.unique(
-                self.data_blob['cluster_label'][entry][:, 7].astype(int))
-            for inter_idx in inter_idxs:
-                if inter_idx < 0:
-                    continue
-                vtx = get_vertex(self.data_blob['kinematics_label'],
-                                self.data_blob['cluster_label'],
-                                data_idx=entry,
-                                inter_idx=inter_idx)
-                out[inter_idx] = self._translate(vtx, volume)
-
-        return out
-
-
-    def match_particles(self, entry,
-                        only_primaries=False,
-                        mode='pred_to_true',
-                        volume=None, **kwargs):
-        '''
-        Returns (<Particle>, None) if no match was found
-
-        Parameters
-        ==========
-        entry: int
-        only_primaries: bool, default False
-        mode: str, default 'pred_to_true'
-            Must be either 'pred_to_true' or 'true_to_pred'
-        volume: int, default None
-        '''
-        self._check_volume(volume)
-
-        entries = self._get_entries(entry, volume)
-        all_matches = []
-        for e in entries:
-            volume = e % self._num_volumes if self.vb is not None else volume
-            print('matching', entries, volume)
-            if mode == 'pred_to_true':
-                # Match each pred to one in true
-                particles_from = self.get_particles(entry, only_primaries=only_primaries, volume=volume)
-                particles_to = self.get_true_particles(entry, only_primaries=only_primaries, volume=volume)
-            elif mode == 'true_to_pred':
-                # Match each true to one in pred
-                particles_to = self.get_particles(entry, only_primaries=only_primaries, volume=volume)
-                particles_from = self.get_true_particles(entry, only_primaries=only_primaries, volume=volume)
-            else:
-                raise ValueError("Mode {} is not valid. For matching each"\
-                    " prediction to truth, use 'pred_to_true' (and vice versa).".format(mode))
-            all_kwargs = {"min_overlap": self.min_overlap_count, "overlap_mode": self.overlap_mode, **kwargs}
-            matched_pairs, _, _ = match_particles_fn(particles_from, particles_to,
-                                                    **all_kwargs)
-            all_matches.extend(matched_pairs)
-        return all_matches
-
-
-    def match_interactions(self, entry, mode='pred_to_true',
-                           drop_nonprimary_particles=True,
-                           match_particles=True,
-                           return_counts=False,
-                           volume=None,
-                           compute_vertex=True,
-                           **kwargs):
-        """
-        Parameters
-        ==========
-        entry: int
-        mode: str, default 'pred_to_true'
-            Must be either 'pred_to_true' or 'true_to_pred'.
-        drop_nonprimary_particles: bool, default True
-        match_particles: bool, default True
-        return_counts: bool, default False
-        volume: int, default None
-
-        Returns
-        =======
-        List[Tuple[Interaction, Interaction]]
-            List of tuples, indicating the matched interactions.
-        """
-        self._check_volume(volume)
-
-        entries = self._get_entries(entry, volume)
-        all_matches, all_counts = [], []
-        for e in entries:
-            volume = e % self._num_volumes if self.vb is not None else volume
-            if mode == 'pred_to_true':
-                ints_from = self.get_interactions(entry, drop_nonprimary_particles=drop_nonprimary_particles, volume=volume, compute_vertex=compute_vertex)
-                ints_to = self.get_true_interactions(entry, drop_nonprimary_particles=drop_nonprimary_particles, volume=volume, compute_vertex=compute_vertex)
-            elif mode == 'true_to_pred':
-                ints_to = self.get_interactions(entry, drop_nonprimary_particles=drop_nonprimary_particles, volume=volume, compute_vertex=compute_vertex)
-                ints_from = self.get_true_interactions(entry, drop_nonprimary_particles=drop_nonprimary_particles, volume=volume, compute_vertex=compute_vertex)
-            else:
-                raise ValueError("Mode {} is not valid. For matching each"\
-                    " prediction to truth, use 'pred_to_true' (and vice versa).".format(mode))
-
-            all_kwargs = {"min_overlap": self.min_overlap_count, **kwargs}
-            matched_interactions, _, counts = match_interactions_fn(ints_from, ints_to,
-                                                                    **all_kwargs)
-
-            if match_particles:
-                for interactions in matched_interactions:
-                    domain, codomain = interactions
-                    if codomain is None:
-                        domain_particles, codomain_particles = domain.particles, []
-                    else:
-                        domain_particles, codomain_particles = domain.particles, codomain.particles
-                        # continue
-                    matched_particles, _, _ = match_particles_fn(domain_particles, codomain_particles,
-                                                                min_overlap=self.min_overlap_count,
-                                                                overlap_mode=self.overlap_mode)
-            all_matches.extend(matched_interactions)
-            all_counts.extend(counts)
-
-        if return_counts:
-            return all_matches, all_counts
-        else:
-            return all_matches
-=======
 from .evaluator import FullChainEvaluator
-from .predictor import FullChainPredictor
->>>>>>> fe098d31
+from .predictor import FullChainPredictor