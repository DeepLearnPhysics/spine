--- conflicted
+++ resolved
@@ -300,8 +300,6 @@
     return nu_id
 
 
-<<<<<<< HEAD
-=======
 type_labels = {
     22: 0,  # photon
     11: 1,  # e-
@@ -314,7 +312,6 @@
 }
 
 
->>>>>>> 0d75b9f3
 def get_particle_id(particles_v, nu_ids):
     '''
     Function that gives one of five labels to particles of
