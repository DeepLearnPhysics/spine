--- conflicted
+++ resolved
@@ -20,15 +20,11 @@
 
 from mlreco import TensorBatch, IndexBatch, EdgeIndexBatch
 from mlreco.utils.metrics import ARI, SBD, purity, efficiency
-<<<<<<< HEAD
-
-from .helpers import ConnectedComponents, knn_sklearn
-=======
-from mlreco.utils.data_structures import TensorBatch, IndexBatch, EdgeIndexBatch
+
+from mlreco import TensorBatch, IndexBatch, EdgeIndexBatch
 from mlreco.utils.gnn.cluster import form_clusters_batch, form_clusters
 from .helpers import ConnectedComponentsDeprecated, knn_sklearn
 import sys
->>>>>>> 72d7e060
 
 class ClusterGraphConstructor:
     """Manager class for handling per-batch, per-semantic type predictions
