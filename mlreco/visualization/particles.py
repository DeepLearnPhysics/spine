import numpy as np

from .points import scatter_points
from .plotly_layouts import HIGH_CONTRAST_COLORS

from mlreco.utils.globals import COORD_COLS, PART_COL


def scatter_particles(cluster_label, particles, part_col=PART_COL,
                      markersize=1, **kwargs):
    """Builds a graph of true particles in the image.

    Function which returns a graph object per true particle in the 
    particle list, provided that the particle deposited energy in the
    detector which appears in the cluster_label tensor.

    Parameters
    ----------
    cluster_label : np.ndarray
        (N, M) Tensor of pixel coordinates and their associated cluster ID
    particles : List[Particle]
        (P) List of true particle objects
    part_col : int
        Index of the column in the label tensor that contains the particle ID
    **kwargs : dict, optional
        List of additional arguments to pass to plotly.graph_objs.Scatter3D that
        make up the output list

    Returns
    -------
    List[plotly.graph_objs.Scatter3D]
        List of particle traces
    """
    # Initialize one graph per particle
    traces = []
    colors = HIGH_CONTRAST_COLORS
    for i in range(len(particles)):
        # Get a mask that corresponds to the particle entry, skip if empty
        mask = cluster_label[:, part_col] == i
        if not np.sum(mask):
            continue
            
        # Initialize the information string
        p = particles[i]
        pos_str = ', '.join([f'{p.position[i]:0.3e}' for i in range(3)])
        start_str = ', '.join([f'{p.first_step[i]:0.3e}' for i in range(3)])
        anc_pos_str = ', '.join(
                [f'{p.ancestor_position[i]:0.3e}' for i in range(3)])
        
<<<<<<< HEAD
        label = f'Particle {p.id}'
        hovertext_dict = {'Particle ID': p.id,
                          'Group ID': p.group_id,
                          'Parent ID': p.parent_id,
                          'Inter. ID': p.interaction_id,
                          'Neutrino ID': p.nu_id,
                          'Type ID': p.pid,
                          'Shower primary': p.shower_primary,
                          'Inter. primary': p.interaction_primary,
                          'Shape ID': p.shape,
                          'PDG code': p.pdg_code,
                          'Parent PDG code': p.parent_pdg_code,
                          'Anc. PDG code': p.ancestor_pdg_code,
                          'Process': p.creation_process,
                          'Parent process': p.parent_creation_process,
                          'Anc. process': p.ancestor_creation_process,
                          'Initial E': f'{p.energy_init:0.1f} MeV',
                          'Deposited E': f'{p.energy_deposit:0.1f} MeV',
                          'Position': pos_str,
                          'Start point': start_str,
                          'Anc. start point': anc_pos_str}
=======
        label = f'Particle {p.id()}'
        hovertext_dict = {'Particle ID': p.id(),
                          'Group ID': p.group_id(),
                          'Parent ID': p.parent_id(),
                          'Inter. ID': inter_ids[i],
                          'Neutrino ID': nu_ids[i],
                          'Type ID': pid_ids[i],
                          'Shower primary': pshow_ids[i],
                          'Inter. primary': pgrp_ids[i],
                          'Shape ID': p.shape(),
                          'PDG code': p.pdg_code(),
                          'Parent PDG code': p.parent_pdg_code(),
                          'Anc. PDG code': p.ancestor_pdg_code(),
                          'Process': p.creation_process(),
                          'Time': p.t(),
                          'Parent process': p.parent_creation_process(),
                          'Anc. process': p.ancestor_creation_process(),
                          'Initial E': f'{p.energy_init():0.1f} MeV',
                          'Deposited E': f'{p.energy_deposit():0.1f} MeV',
                          'Position': f'({position[0]:0.3e}, {position[1]:0.3e}, {position[2]:0.3e})',
                          'Start point': f'({start[0]:0.3e}, {start[1]:0.3e}, {start[2]:0.3e})',
                          'Anc. start point': f'({anc_start[0]:0.3e}, {anc_start[1]:0.3e}, {anc_start[2]:0.3e})'}
>>>>>>> 752dd01c

        hovertext = ''.join(
                [f'{l}:   {v}<br>' for l, v in hovertext_dict.items()])
        
        # Append a scatter plot trace
        trace = scatter_points(
                cluster_label[mask][:, COORD_COLS],
                color=str(colors[i%len(colors)]), hovertext=hovertext,
                markersize=markersize, **kwargs)
        trace[0]['name'] = label
        
        traces += trace
        
    return traces<|MERGE_RESOLUTION|>--- conflicted
+++ resolved
@@ -47,7 +47,6 @@
         anc_pos_str = ', '.join(
                 [f'{p.ancestor_position[i]:0.3e}' for i in range(3)])
         
-<<<<<<< HEAD
         label = f'Particle {p.id}'
         hovertext_dict = {'Particle ID': p.id,
                           'Group ID': p.group_id,
@@ -66,33 +65,10 @@
                           'Anc. process': p.ancestor_creation_process,
                           'Initial E': f'{p.energy_init:0.1f} MeV',
                           'Deposited E': f'{p.energy_deposit:0.1f} MeV',
+                          'Time': f'{p.t} ns',
                           'Position': pos_str,
                           'Start point': start_str,
                           'Anc. start point': anc_pos_str}
-=======
-        label = f'Particle {p.id()}'
-        hovertext_dict = {'Particle ID': p.id(),
-                          'Group ID': p.group_id(),
-                          'Parent ID': p.parent_id(),
-                          'Inter. ID': inter_ids[i],
-                          'Neutrino ID': nu_ids[i],
-                          'Type ID': pid_ids[i],
-                          'Shower primary': pshow_ids[i],
-                          'Inter. primary': pgrp_ids[i],
-                          'Shape ID': p.shape(),
-                          'PDG code': p.pdg_code(),
-                          'Parent PDG code': p.parent_pdg_code(),
-                          'Anc. PDG code': p.ancestor_pdg_code(),
-                          'Process': p.creation_process(),
-                          'Time': p.t(),
-                          'Parent process': p.parent_creation_process(),
-                          'Anc. process': p.ancestor_creation_process(),
-                          'Initial E': f'{p.energy_init():0.1f} MeV',
-                          'Deposited E': f'{p.energy_deposit():0.1f} MeV',
-                          'Position': f'({position[0]:0.3e}, {position[1]:0.3e}, {position[2]:0.3e})',
-                          'Start point': f'({start[0]:0.3e}, {start[1]:0.3e}, {start[2]:0.3e})',
-                          'Anc. start point': f'({anc_start[0]:0.3e}, {anc_start[1]:0.3e}, {anc_start[2]:0.3e})'}
->>>>>>> 752dd01c
 
         hovertext = ''.join(
                 [f'{l}:   {v}<br>' for l, v in hovertext_dict.items()])
