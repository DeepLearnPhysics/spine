--- conflicted
+++ resolved
@@ -25,29 +25,7 @@
 
         self.leak = self.model_config.get('leak', 0.1)
 
-<<<<<<< HEAD
-        self.bn_node = BatchNorm1d(self.node_in)
-        self.bn_edge = BatchNorm1d(self.edge_in)
-        
-        self.edge_pred_mlp = Seq(
-            Lin(2*self.node_in + self.edge_in, 64),
-            LeakyReLU(self.leak),
-            Lin(64, 64),
-            LeakyReLU(self.leak),
-            Lin(64,32),
-            LeakyReLU(self.leak),
-            Lin(32,16),
-            LeakyReLU(self.leak),
-            Lin(16,2)
-        )
-        
-        def edge_pred_model(source, target, edge_attr, u, batch):
-            out = torch.cat([source, target, edge_attr], dim=1)
-            out = self.edge_pred_mlp(out)
-            return out
-        
-        self.edge_predictor = MetaLayer(edge_pred_model, None, None)
-=======
+
         self.bn_node = BatchNorm1d(16)
         self.bn_edge = BatchNorm1d(10)
   
@@ -71,7 +49,6 @@
                 return self.edge_pred_mlp(torch.cat([src, dest, edge_attr], dim=1))
         
         self.edge_predictor = MetaLayer(EdgeModel(self.leak))
->>>>>>> 86fbfdb0
     
     def forward(self, x, edge_index, e, xbatch):
         
