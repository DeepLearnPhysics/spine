--- conflicted
+++ resolved
@@ -8,50 +8,6 @@
             'name': <Name of the model>
             <other entries that specify the model properties>
     Returns:
-<<<<<<< HEAD
-        dict: Dictionary of valid edge models
-    """
-
-    from . import modular_nnconv
-    from . import modular_nnconv_old
-    from . import modular_econv
-    from . import modular_gatconv
-    from . import modular_agnnconv
-    from . import modular_meta
-    from . import edge_attention
-    from . import edge_attention2
-    from . import edge_only
-    from . import edge_node_only
-    from . import full_edge_node_only
-    from . import edge_nnconv
-    from . import edge_econv
-    from . import edge_meta
-    from . import dir_meta
-    from . import modular_nnconv
-    from . import modular_nnconv_elu
-    from . import pointnet
-
-    models = {
-        "modular_nnconv" : modular_nnconv.NNConvModel,
-        "modular_nnconv_old" : modular_nnconv_old.NNConvModel,
-        "modular_nnconv_elu": modular_nnconv_elu.NNConvModel,
-        "modular_econv" : modular_econv.EConvModel,
-        "modular_gatconv" : modular_gatconv.GATConvModel,
-        "modular_agnnconv" : modular_agnnconv.AGNNConvModel,
-        "modular_meta" : modular_meta.MetaLayerModel,
-        "basic_attention" : edge_attention.BasicAttentionModel,
-        "basic_attention2": edge_attention2.BasicAttentionModel,
-        "edge_only" : edge_only.EdgeOnlyModel,
-        "edge_node_only" : edge_node_only.EdgeNodeOnlyModel,
-        "full_edge_node_only" : full_edge_node_only.FullEdgeNodeOnlyModel,
-        "nnconv" : edge_nnconv.NNConvModel,
-        "econv" : edge_econv.EdgeConvModel,
-        "emeta" : edge_meta.EdgeMetaModel,
-        "dir_meta" : dir_meta.EdgeMetaModel,
-        "modular_nnconv": modular_nnconv.NNConvModel,
-        "pointnet": pointnet.PointConvModel
-    }
-=======
         object: Instantiated model
     """
     models = gnn_model_dict()
@@ -59,7 +15,6 @@
     name = model_cfg.get('name', 'meta')
     if not name in models:
         raise Exception("Unknown GNN message passing model name provided:", name)
->>>>>>> dea86e79
 
     return models[name](model_cfg)
 
