from __future__ import absolute_import
from __future__ import division
from __future__ import print_function
import torch
from mlreco.models.layers.extract_feature_map import Selection, Multiply, AddLabels


class PPNUResNet(torch.nn.Module):
    """
    Monolithic PPN + UResNet model.
    See `uresnet_ppn_chain` for a modular approach.
    Input: tuple (point_cloud, labels)
    """
    def __init__(self, model_config):
        super(PPNUResNet, self).__init__()
        import sparseconvnet as scn
        self._model_config = model_config['modules']['uresnet_ppn']

        self._dimension = self._model_config.get('data_dim', 3)
        spatial_size = self._model_config.get('spatial_size', 512)
        num_classes = self._model_config.get('num_classes', 5)
        num_strides = self._model_config.get('num_strides', 5)
        m = self._model_config.get('filters', 16)  # Unet number of features
        nInputFeatures = self._model_config.get('features', 1)

        reps = 2  # Conv block repetition factor
        kernel_size = 2  # Use input_spatial_size method for other values?
        nPlanes = [i*m for i in range(1, num_strides+1)]  # UNet number of features per level
        # nPlanes = [(2**i) * m for i in range(1, num_strides+1)]  # UNet number of features per level
<<<<<<< HEAD
        nInputFeatures = self._model_config.get('features', 1)
=======
>>>>>>> 22d9477f

        downsample = [kernel_size, 2]# downsample = [filter size, filter stride]
        self.last = None
        leakiness = 0
        def block(m, a, b):
            # ResNet style blocks
            m.add(scn.ConcatTable()
                  .add(scn.Identity() if a == b else scn.NetworkInNetwork(a, b, False))
                  .add(scn.Sequential()
                    .add(scn.BatchNormLeakyReLU(a, leakiness=leakiness))
                    .add(scn.SubmanifoldConvolution(self._dimension, a, b, 3, False))
                    .add(scn.BatchNormLeakyReLU(b, leakiness=leakiness))
                    .add(scn.SubmanifoldConvolution(self._dimension, b, b, 3, False)))
             ).add(scn.AddTable())

        self.input = scn.Sequential().add(
           scn.InputLayer(self._dimension, spatial_size, mode=3)).add(
           scn.SubmanifoldConvolution(self._dimension, nInputFeatures, m, 3, False)) # Kernel size 3, no bias
        self.concat = scn.JoinTable()

        # Encoding
        self.bn = scn.BatchNormLeakyReLU(nPlanes[0], leakiness=leakiness)
        self.encoding_block = scn.Sequential()
        self.encoding_conv = scn.Sequential()
        module = scn.Sequential()
        for i in range(num_strides):
            module = scn.Sequential()
            for _ in range(reps):
                block(module, nPlanes[i], nPlanes[i])
            self.encoding_block.add(module)
            module2 = scn.Sequential()
            if i < num_strides-1:
                module2.add(
                    scn.BatchNormLeakyReLU(nPlanes[i], leakiness=leakiness)).add(
                    scn.Convolution(self._dimension, nPlanes[i], nPlanes[i+1],
                        downsample[0], downsample[1], False))
            self.encoding_conv.add(module2)
        self.encoding = module

        # Decoding
        self.decoding_conv, self.decoding_blocks = scn.Sequential(), scn.Sequential()
        for i in range(num_strides-2, -1, -1):
            module1 = scn.Sequential().add(
                scn.BatchNormLeakyReLU(nPlanes[i+1], leakiness=leakiness)).add(
                scn.Deconvolution(self._dimension, nPlanes[i+1], nPlanes[i],
                    downsample[0], downsample[1], False))
            self.decoding_conv.add(module1)
            module2 = scn.Sequential()
            for j in range(reps):
                block(module2, nPlanes[i] * (2 if j==0 else 1), nPlanes[i])
            self.decoding_blocks.add(module2)

        self.output = scn.Sequential().add(
           scn.BatchNormReLU(m)).add(
           scn.OutputLayer(self._dimension))

        self.linear = torch.nn.Linear(m, num_classes)

        # PPN stuff
        self.half_stride = int(num_strides/2.0)
        self.ppn1_conv = scn.SubmanifoldConvolution(self._dimension, nPlanes[-1], nPlanes[-1], 3, False)
        self.ppn1_scores = scn.SubmanifoldConvolution(self._dimension, nPlanes[-1], 2, 3, False)

        self.selection1 = Selection()
        self.selection2 = Selection()
        self.unpool1 = scn.Sequential()
        for i in range(num_strides-self.half_stride-1):
            self.unpool1.add(scn.UnPooling(self._dimension, downsample[0], downsample[1]))

        self.unpool2 = scn.Sequential()
        for i in range(self.half_stride):
            self.unpool2.add(scn.UnPooling(self._dimension, downsample[0], downsample[1]))

        middle_filters = int(m * self.half_stride * (self.half_stride + 1) / 2.0)
        self.ppn2_conv = scn.SubmanifoldConvolution(self._dimension, middle_filters, middle_filters, 3, False)
        self.ppn2_scores = scn.SubmanifoldConvolution(self._dimension, middle_filters, 2, 3, False)
        self.multiply1 = Multiply()
        self.multiply2 = Multiply()

        self.ppn3_conv = scn.SubmanifoldConvolution(self._dimension, nPlanes[0], nPlanes[0], 3, False)
        self.ppn3_pixel_pred = scn.SubmanifoldConvolution(self._dimension, nPlanes[0], self._dimension, 3, False)
        self.ppn3_scores = scn.SubmanifoldConvolution(self._dimension, nPlanes[0], 2, 3, False)

        self.add_labels1 = AddLabels()
        self.add_labels2 = AddLabels()

    def forward(self, input):
        """
        point_cloud is a list of length minibatch size (assumes mbs = 1)
        point_cloud[0] has 3 spatial coordinates + 1 batch coordinate + 1 feature
        label has shape (point_cloud.shape[0] + 5*num_labels, 1)
        label contains segmentation labels for each point + coords of gt points
        """
        use_encoding = False  # Whether to use encoding or decoding path (PPN)
        point_cloud, label = input
        # Now shape (num_label, 5) for 3 coords + batch id + point type
        # Remove point type
        label = label[:, :-1]
<<<<<<< HEAD
        coords = point_cloud[:, 0:self._model_config['data_dim']].float()
        features = point_cloud[:, self._model_config['data_dim']+1:].float()
=======
        coords = point_cloud[:, 0:self._dimension+1].float()
        features = point_cloud[:, self._dimension+1:].float()
>>>>>>> 22d9477f

        # U-ResNet encoding
        x = self.input((coords, features))
        feature_maps = [x]
        feature_ppn = [x]
        for i, layer in enumerate(self.encoding_block):
            x = self.encoding_block[i](x)
            feature_maps.append(x)
            x = self.encoding_conv[i](x)
            feature_ppn.append(x)

        # U-ResNet decoding
        feature_ppn2 = [x]
        for i, layer in enumerate(self.decoding_conv):
            # print(i, 'decoding')
            encoding_block = feature_maps[-i-2]
            x = layer(x)
            x = self.concat([encoding_block, x])
            x = self.decoding_blocks[i](x)
            feature_ppn2.append(x)

        x = self.output(x)
        x = self.linear(x)  # Output of UResNet

        # PPN layers
        if use_encoding:
            y = self.ppn1_conv(feature_ppn[-1])
        else:
            y = self.ppn1_conv(feature_ppn2[0])

        ppn1_scores = self.ppn1_scores(y)
        mask = self.selection1(ppn1_scores)
        attention = self.unpool1(mask)
        if self.training:
            with torch.no_grad():
                attention = self.add_labels1(attention, torch.cat([label[:, :-1]/2**self.half_stride, label[:, -1][:, None]], dim=1).long())

        if use_encoding:
            y = feature_ppn[self.half_stride]
        else:
            y = feature_ppn2[self.half_stride]
        y = self.multiply1(y, attention)
        y = self.ppn2_conv(y)
        ppn2_scores = self.ppn2_scores(y)
        mask2 = self.selection2(ppn2_scores)
        attention2 = self.unpool2(mask2)
        if self.training:
            with torch.no_grad():
                attention2 = self.add_labels2(attention2, label.long())
        if use_encoding:
            z = feature_ppn[0]
        else:
            z = feature_ppn2[-1]

        z = self.multiply2(z, attention2)
        z = self.ppn3_conv(z)
        ppn3_pixel_pred = self.ppn3_pixel_pred(z)
        ppn3_scores = self.ppn3_scores(z)
        # Batch index is implicit, assumed to be in correspondence with data
        pixel_pred = ppn3_pixel_pred.features
        scores = ppn3_scores.features
        if torch.cuda.is_available():
            result = [[torch.cat([pixel_pred, scores], dim=1)],
                      [torch.cat([ppn1_scores.get_spatial_locations().cuda().float(), ppn1_scores.features], dim=1)],
                      [torch.cat([ppn2_scores.get_spatial_locations().cuda().float(), ppn2_scores.features], dim=1)],
                      [x],
                      [attention.features],
                      [attention2.features]]
        else:
            result = [[torch.cat([pixel_pred, scores], dim=1)],
                      [torch.cat([ppn1_scores.get_spatial_locations().float(), ppn1_scores.features], dim=1)],
                      [torch.cat([ppn2_scores.get_spatial_locations().float(), ppn2_scores.features], dim=1)],
                      [x],
                      [attention.features],
                      [attention2.features]]

        return result


class SegmentationLoss(torch.nn.modules.loss._Loss):
    """
    Loss function for UResNet + PPN
    Computes following losses and sums them:
    - cross-entropy loss for UResNet segmentation
    - cross-entropy loss for PPN1 and PPN2 predictions (pixels of interest)
    - cross-entropy loss for PPN3 scores predictions (px within 5px of gt point)
    - distance loss for PPN3 positions predictions
    """
    def __init__(self, cfg, reduction='sum'):
        super(SegmentationLoss, self).__init__(reduction=reduction)
        self._cfg = cfg['modules']['uresnet_ppn']
        self._dimension = self._cfg.get('data_dim', 3)
        self._num_strides = self._cfg.get('num_strides', 5)
        self.cross_entropy = torch.nn.CrossEntropyLoss(reduction='none')

    def distances(self, v1, v2):
        v1_2 = v1.unsqueeze(1).expand(v1.size(0), v2.size(0), v1.size(1)).double()
        v2_2 = v2.unsqueeze(0).expand(v1.size(0), v2.size(0), v1.size(1)).double()
        return torch.sqrt(torch.pow(v2_2 - v1_2, 2).sum(2))

    def forward(self, segmentation, label, particles, weight=None):
        """
        segmentation[0], label and weight are lists of size #gpus = batch_size.
        segmentation has only 1 element because UResNet returns only 1 element.
        label[0] has shape (N, 1) where N is #pts across minibatch_size events.
        weight can be None.
        """
        #segmentation = segmentation[0] # Fix for unknown reason
        assert len(segmentation[0]) == len(label)
        assert len(particles) == len(label)
        if weight is not None:
            assert len(label) == len(weight)
        batch_ids = [d[:, -2] for d in label]
        total_loss = 0.
        total_acc = 0.
        ppn_count = 0.
        total_distance, total_class = 0., 0.
        total_loss_ppn1, total_loss_ppn2 = 0., 0.
        total_acc_ppn1, total_acc_ppn2 = 0., 0.
        uresnet_loss, uresnet_acc = 0., 0.
<<<<<<< HEAD
        data_dim = self._cfg['data_dim']
=======
        data_dim = self._dimension
>>>>>>> 22d9477f

        # loop over gpus
        for i in range(len(label)):
            event_particles = particles[i]
            for b in batch_ids[i].unique():
                batch_index = batch_ids[i] == b
                event_data = label[i][batch_index][:, :data_dim]  # (N, 3)
                ppn1_batch_index = segmentation[1][i][:, -3] == b.float()
                ppn2_batch_index = segmentation[2][i][:, -3] == b.float()
                event_ppn1_data = segmentation[1][i][ppn1_batch_index][:, :-3]  # (N1, 3)
                event_ppn2_data = segmentation[2][i][ppn2_batch_index][:, :-3]  # (N2, 3)
                anchors = (event_data + 0.5).float()

                event_pixel_pred = segmentation[0][i][batch_index][:, :data_dim] + anchors # (N, 3)
                event_scores = segmentation[0][i][batch_index][:, data_dim:(data_dim+2)]  # (N, 2)
                event_ppn1_scores = segmentation[1][i][ppn1_batch_index][:, -2:]  # (N1, 2)
                event_ppn2_scores = segmentation[2][i][ppn2_batch_index][:, -2:]  # (N2, 2)

                event_segmentation = segmentation[3][i][batch_index]  # (N, num_classes)
                event_label = label[i][batch_index][:, -1][:, None]  # (N, 1)

                # 1. Loss for semantic segmentation
                event_label = torch.squeeze(event_label, dim=-1).long()
                loss_seg = self.cross_entropy(event_segmentation, event_label)
                if weight is not None:
                    event_weight = weight[i][batch_index]
                    event_weight = torch.squeeze(event_weight, dim=-1).float()
                    uresnet_loss += torch.mean(loss_seg * event_weight)
                else:
                    uresnet_loss += torch.mean(loss_seg)

                # 2. Accuracy for semantic segmentation
                predicted_labels = torch.argmax(event_segmentation, dim=-1)
                acc = (predicted_labels == event_label).sum().item() / float(predicted_labels.nelement())
                uresnet_acc += acc

                # PPN stuff
                event_label = event_particles[event_particles[:, -2] == b][:, :-2]  # (N_gt, 3)
                if event_label.size(0) > 0:
                    # Mask: only consider pixels that were selected
                    event_mask = segmentation[5][i][batch_index]
                    event_mask = (~(event_mask == 0)).any(dim=1)  # (N,)
                    event_pixel_pred = event_pixel_pred[event_mask]
                    event_scores = event_scores[event_mask]
                    event_data = event_data[event_mask]
                    # Mask for PPN2: only consider pixels selected by PPN1
                    event_ppn2_mask = (~(segmentation[4][i][ppn2_batch_index] == 0)).any(dim=1)
                    event_ppn2_data = event_ppn2_data[event_ppn2_mask]
                    event_ppn2_scores = event_ppn2_scores[event_ppn2_mask]

                    # 3. Segmentation loss (predict positives)
                    d = self.distances(event_label, event_pixel_pred)
                    d_true = self.distances(event_label, event_data)
                    positives = (d_true < 5).any(dim=0)  # FIXME can be empty
                    if positives.shape[0] == 0:
                        continue
                    loss_seg = torch.mean(self.cross_entropy(event_scores.double(), positives.long()))
                    total_class += loss_seg

                    # 4. Accuracy for scores
                    predicted_labels = torch.argmax(event_scores, dim=-1)
                    acc = (predicted_labels == positives.long()).sum().item() / float(predicted_labels.nelement())

                    # 5. Loss ppn1 & ppn2 (predict positives)
<<<<<<< HEAD
                    event_label_ppn1 = torch.floor(event_label/(2**(self._cfg['num_strides']-1)))
                    event_label_ppn2 = torch.floor(event_label/(2**(int(self._cfg['num_strides']/2))))
=======
                    event_label_ppn1 = torch.floor(event_label/(2**(self._num_strides-1)))
                    event_label_ppn2 = torch.floor(event_label/(2**(int(self._num_strides/2))))
>>>>>>> 22d9477f
                    d_true_ppn1 = self.distances(event_label_ppn1, event_ppn1_data)
                    d_true_ppn2 = self.distances(event_label_ppn2, event_ppn2_data)
                    positives_ppn1 = (d_true_ppn1 < 1).any(dim=0)
                    positives_ppn2 = (d_true_ppn2 < 1).any(dim=0)
                    loss_seg_ppn1 = torch.mean(self.cross_entropy(event_ppn1_scores.double(), positives_ppn1.long()))
                    loss_seg_ppn2 = torch.mean(self.cross_entropy(event_ppn2_scores.double(), positives_ppn2.long()))
                    # Weight the segmentation loss for PPN1 and PPN2
                    # pos = positives_ppn1.float().sum() / float(positives_ppn1.nelement())
                    # pos2 = positives_ppn2.float().sum() / float(positives_ppn2.nelement())
                    # loss_seg_ppn1 = torch.mean(torch.nn.functional.cross_entropy(event_ppn1_scores.double(), positives_ppn1.long(), reduction='none', weight=torch.Tensor([pos, 1-pos]).double().cuda()))
                    # loss_seg_ppn2 = torch.mean(torch.nn.functional.cross_entropy(event_ppn2_scores.double(), positives_ppn2.long(), reduction='none', weight=torch.Tensor([pos2, 1-pos2]).double().cuda()))
                    predicted_labels_ppn1 = torch.argmax(event_ppn1_scores, dim=-1)
                    predicted_labels_ppn2 = torch.argmax(event_ppn2_scores, dim=-1)
                    acc_ppn1 = (predicted_labels_ppn1 == positives_ppn1.long()).sum().item() / float(predicted_labels_ppn1.nelement())
                    acc_ppn2 = (predicted_labels_ppn2 == positives_ppn2.long()).sum().item() / float(predicted_labels_ppn2.nelement())

                    # 6. Distance loss
                    # positives = (d_true[:, event_mask] < 5).any(dim=0)
                    # distances_positives = d[:, event_mask][:, positives]
                    distances_positives = d[:, positives]
                    if distances_positives.shape[1] > 0:
                        d2, _ = torch.min(distances_positives, dim=0)
                        loss_seg += d2.mean()
                        total_distance += d2.mean()

                    total_loss_ppn1 += loss_seg_ppn1
                    total_loss_ppn2 += loss_seg_ppn2
                    total_acc_ppn1 += acc_ppn1
                    total_acc_ppn2 += acc_ppn2
                    total_loss += (loss_seg + loss_seg_ppn1 + loss_seg_ppn2).float()
                    total_acc += acc
                    ppn_count += 1
                else:
                    print("No particles !")

        # print(ppn_count)
        ppn_results = {
            'ppn_acc': total_acc,
            'ppn_loss': total_loss,
            'loss_class': total_class,
            'loss_distance': total_distance,
            'loss_ppn1': total_loss_ppn1,
            'loss_ppn2': total_loss_ppn2,
            'acc_ppn1': total_acc_ppn1,
            'acc_ppn2': total_acc_ppn2
        }
        ppn_results_keys = list(ppn_results.keys())
        for key in ppn_results_keys:
            ppn_results[key + '_count'] = ppn_count
        return {
            'accuracy': uresnet_acc,
            'loss_seg': uresnet_loss + total_loss,
            'uresnet_acc': uresnet_acc,
            'uresnet_loss': uresnet_loss,
            **ppn_results
        }<|MERGE_RESOLUTION|>--- conflicted
+++ resolved
@@ -27,10 +27,6 @@
         kernel_size = 2  # Use input_spatial_size method for other values?
         nPlanes = [i*m for i in range(1, num_strides+1)]  # UNet number of features per level
         # nPlanes = [(2**i) * m for i in range(1, num_strides+1)]  # UNet number of features per level
-<<<<<<< HEAD
-        nInputFeatures = self._model_config.get('features', 1)
-=======
->>>>>>> 22d9477f
 
         downsample = [kernel_size, 2]# downsample = [filter size, filter stride]
         self.last = None
@@ -129,13 +125,8 @@
         # Now shape (num_label, 5) for 3 coords + batch id + point type
         # Remove point type
         label = label[:, :-1]
-<<<<<<< HEAD
-        coords = point_cloud[:, 0:self._model_config['data_dim']].float()
-        features = point_cloud[:, self._model_config['data_dim']+1:].float()
-=======
         coords = point_cloud[:, 0:self._dimension+1].float()
         features = point_cloud[:, self._dimension+1:].float()
->>>>>>> 22d9477f
 
         # U-ResNet encoding
         x = self.input((coords, features))
@@ -256,11 +247,7 @@
         total_loss_ppn1, total_loss_ppn2 = 0., 0.
         total_acc_ppn1, total_acc_ppn2 = 0., 0.
         uresnet_loss, uresnet_acc = 0., 0.
-<<<<<<< HEAD
-        data_dim = self._cfg['data_dim']
-=======
         data_dim = self._dimension
->>>>>>> 22d9477f
 
         # loop over gpus
         for i in range(len(label)):
@@ -325,13 +312,8 @@
                     acc = (predicted_labels == positives.long()).sum().item() / float(predicted_labels.nelement())
 
                     # 5. Loss ppn1 & ppn2 (predict positives)
-<<<<<<< HEAD
-                    event_label_ppn1 = torch.floor(event_label/(2**(self._cfg['num_strides']-1)))
-                    event_label_ppn2 = torch.floor(event_label/(2**(int(self._cfg['num_strides']/2))))
-=======
                     event_label_ppn1 = torch.floor(event_label/(2**(self._num_strides-1)))
                     event_label_ppn2 = torch.floor(event_label/(2**(int(self._num_strides/2))))
->>>>>>> 22d9477f
                     d_true_ppn1 = self.distances(event_label_ppn1, event_ppn1_data)
                     d_true_ppn2 = self.distances(event_label_ppn2, event_ppn2_data)
                     positives_ppn1 = (d_true_ppn1 < 1).any(dim=0)
