from __future__ import absolute_import
from __future__ import division
from __future__ import print_function
import torch
import numpy as np


class UResNet(torch.nn.Module):
    """
    UResNet

    For semantic segmentation, using sparse convolutions from SCN, but not the
    ready-made UNet from SCN library. The option `ghost` allows to train at the
    same time for semantic segmentation between N classes (e.g. particle types)
    and ghost points masking.

    Can also be used in a chain, for example stacking PPN layers on top.

    Configuration
    -------------
    num_strides : int
        Depth of UResNet, also corresponds to how many times we down/upsample.
    filters : int
        Number of filters in the first convolution of UResNet.
        Will increase linearly with depth.
    num_classes : int
        Should be number of classes (+1 if we include ghost points directly)
    data_dim : int
        Dimension 2 or 3
    spatial_size : int
        Size of the cube containing the data, e.g. 192, 512 or 768px.
    reps : int, optional
        Convolution block repetition factor
    kernel_size : int, optional
        Kernel size for the SC (sparse convolutions for down/upsample).
    features: int, optional
        How many features are given to the network initially.

    Returns
    -------
    list
        In order:
        - segmentation scores (N, num_classes)
        - feature maps of encoding path
        - feature maps of decoding path
    """
    INPUT_SCHEMA = [
        ["parse_sparse3d_scn", (float,)]
    ]

    def __init__(self, cfg, name="uresnet_clustering"):
        super(UResNet, self).__init__()
        import sparseconvnet as scn
        self._model_config = cfg['modules'][name]

        # Whether to compute ghost mask separately or not
        self._ghost = self._model_config.get('ghost', False)
        self._dimension = self._model_config.get('data_dim', 3)
        reps = self._model_config.get('reps', 2)  # Conv block repetition factor
        kernel_size = self._model_config.get('kernel_size', 2)
        num_strides = self._model_config.get('num_strides', 5)
        m = self._model_config.get('filters', 16)  # Unet number of features
        nInputFeatures = self._model_config.get('features', 1)
        spatial_size = self._model_config.get('spatial_size', 512)
        num_classes = self._model_config.get('num_classes', 5)
        self._N = self._model_config.get('num_cluster_conv', 0)
        self._simpleN = self._model_config.get('simple_conv', True)
        self._add_coordinates = self._model_config.get('cluster_add_coords', False)
        self._density_estimate = self._model_config.get('density_estimate', False)

        nPlanes = [i*m for i in range(1, num_strides+1)]  # UNet number of features per level
        downsample = [kernel_size, 2]  # [filter size, filter stride]
        self.last = None
        leakiness = 0

        def block(m, a, b):  # ResNet style blocks
            m.add(scn.ConcatTable()
                  .add(scn.Identity() if a == b else scn.NetworkInNetwork(a, b, False))
                  .add(scn.Sequential()
                    .add(scn.BatchNormLeakyReLU(a, leakiness=leakiness))
                    .add(scn.SubmanifoldConvolution(self._dimension, a, b, 3, False))
                    .add(scn.BatchNormLeakyReLU(b, leakiness=leakiness))
                    .add(scn.SubmanifoldConvolution(self._dimension, b, b, 3, False)))
             ).add(scn.AddTable())

        self.input = scn.Sequential().add(
           scn.InputLayer(self._dimension, spatial_size, mode=3)).add(
           scn.SubmanifoldConvolution(self._dimension, nInputFeatures, m, 3, False)) # Kernel size 3, no bias
        self.concat = scn.JoinTable()
        # Encoding
        self.bn = scn.BatchNormLeakyReLU(nPlanes[0], leakiness=leakiness)
        self.encoding_block = scn.Sequential()
        self.encoding_conv = scn.Sequential()
        module = scn.Sequential()
        for i in range(num_strides):
            module = scn.Sequential()
            for _ in range(reps):
                block(module, nPlanes[i], nPlanes[i])
            self.encoding_block.add(module)
            module2 = scn.Sequential()
            if i < num_strides-1:
                module2.add(
                    scn.BatchNormLeakyReLU(nPlanes[i], leakiness=leakiness)).add(
                    scn.Convolution(self._dimension, nPlanes[i], nPlanes[i+1],
                        downsample[0], downsample[1], False))
            self.encoding_conv.add(module2)
        self.encoding = module

        # Decoding
        self.decoding_conv, self.decoding_blocks = scn.Sequential(), scn.Sequential()
        for i in range(num_strides-2, -1, -1):
            inFeatures = nPlanes[i+1] * (2 if (self._N > 0 and i < num_strides-2) else 1)
            module1 = scn.Sequential().add(
                scn.BatchNormLeakyReLU(inFeatures, leakiness=leakiness)).add(
                scn.Deconvolution(self._dimension, inFeatures, nPlanes[i],
                    downsample[0], downsample[1], False))
            self.decoding_conv.add(module1)
            module2 = scn.Sequential()
            for j in range(reps):
                block(module2, nPlanes[i] * (2 if j == 0 else 1), nPlanes[i])
            self.decoding_blocks.add(module2)

        # Clustering convolutions
        if self._N > 0:
            self.clustering_conv = scn.Sequential()
            for i in range(num_strides-2, -1, -1):
                conv = scn.Sequential()
                for j in range(self._N):
                    if self._simpleN:
                        conv.add(scn.SubmanifoldConvolution(self._dimension, nPlanes[i] + (4 if j == 0 and self._add_coordinates else 0), nPlanes[i], 3, False))
                        conv.add(scn.BatchNormLeakyReLU(nPlanes[i], leakiness=leakiness))
                    else:
                        block(conv, nPlanes[i] + (4 if j == 0 and self._add_coordinates else 0), nPlanes[i])
                self.clustering_conv.add(conv)

        outFeatures = m * (2 if self._N > 0 else 1)
        self.output = scn.Sequential().add(
           scn.BatchNormReLU(outFeatures)).add(
           scn.OutputLayer(self._dimension))

        self.linear = torch.nn.Linear(outFeatures, num_classes)
        if self._density_estimate:
            self._density_layer = []
            for i in range(num_strides-2, -1, -1):
                self._density_layer.append(torch.nn.Linear(nPlanes[i], 2))
            self._density_layer = torch.nn.Sequential(*self._density_layer)


    def forward(self, input):
        """
        point_cloud is a list of length minibatch size (assumes mbs = 1)
        point_cloud[0] has 3 spatial coordinates + 1 batch coordinate + 1 feature
        label has shape (point_cloud.shape[0] + 5*num_labels, 1)
        label contains segmentation labels for each point + coords of gt points
        """
        point_cloud, = input
        coords = point_cloud[:, 0:self._dimension+1].float()
        features = point_cloud[:, self._dimension+1:].float()
        x = self.input((coords, features))
        feature_maps = [x]
        feature_ppn = [x]
        for i, layer in enumerate(self.encoding_block):
            x = self.encoding_block[i](x)
            feature_maps.append(x)
            x = self.encoding_conv[i](x)
            feature_ppn.append(x)

        # U-ResNet decoding
        feature_ppn2 = [x]
        feature_clustering = [x]
        feature_density = []
        for i, layer in enumerate(self.decoding_conv):
            encoding_block = feature_maps[-i-2]
            x = layer(x)
            x = self.concat([encoding_block, x])
            x = self.decoding_blocks[i](x)
            feature_ppn2.append(x)
            if self._N > 0:
                # Optionally add 3D coordinates before N convolutions for clustering
                if self._add_coordinates:
                    x.features = torch.cat([x.get_spatial_locations(), x.features], dim=1)
                x = self.clustering_conv[i](x)
            feature_clustering.append(x)
            if self._density_estimate:
                feature_density.append(self._density_layer[i](x.features))
            if self._N > 0:
                x = self.concat([feature_clustering[-1], feature_ppn2[-1]])

        x = self.output(x)
        x_seg = self.linear(x)  # Output of UResNet
<<<<<<< HEAD

        return {'segmentation'     : [x_seg],
                'ppn1_feature_enc' : [feature_ppn],
                'ppn1_feature_dec' : [feature_ppn2],
                'cluster_feature'  : [feature_clustering]}
=======
        if self._density_estimate:
            return [[x_seg],
                    [feature_ppn],
                    [feature_ppn2],
                    [feature_clustering],
                    [feature_density]]
        else:
            return [[x_seg],
                    [feature_ppn],
                    [feature_ppn2],
                    [feature_clustering]]
>>>>>>> 031dc5c9


class SegmentationLoss(torch.nn.modules.loss._Loss):
    """
    Loss definition for UResNet.
    Instance clustering flavor

    Configuration
    -------------
    In addition to the network parameters, those specific to the loss include:

    alpha: float
        Weight for intracluster loss
    beta: float
        Weight for intercluster loss
    gamma: float
        Weight for regularization loss
    delta: float
        Weight for real distance loss
    intracluster_margin: float
        Margin for intracluster loss
    intercluster_margin: float
        Margin for intercluster loss
    uresnet_weight: float
        Weight for uresnet loss
    density_weight: float
        Weight for the density estimate loss.
    """
    INPUT_SCHEMA = [
        ["parse_sparse3d_scn_scales", (int,)],
        ["parse_cluster3d_scales", (int,)]
    ]

    def __init__(self, cfg, reduction='sum'):
        super(SegmentationLoss, self).__init__(reduction=reduction)
        self._cfg = cfg['modules']['uresnet_clustering']
        self._num_classes = self._cfg.get('num_classes', 5)
        self._depth = self._cfg.get('stride', 5)
        self.cross_entropy = torch.nn.CrossEntropyLoss(reduction='none')

        self._alpha = self._cfg.get('alpha', 1)
        self._beta = self._cfg.get('beta', 1)
        self._gamma = self._cfg.get('gamma', 0.001)
        self._delta = self._cfg.get('delta', 0.)
        self._uresnet_weight = self._cfg.get('uresnet_weight', 1.0)
        self._intra_cluster_margin = self._cfg.get('intracluster_margin', 0.5)
        self._inter_cluster_margin = self._cfg.get('intercluster_margin', 1.5)
        self._dimension = self._cfg.get('data_dim', 3)

        # Density estimation configuration parameters
        self._density_estimate = self._cfg.get('density_estimate', False)
        self._density_weight = self._cfg.get('density_weight', 0.001)
        self._target_densityA = self._cfg.get('target_density_intracluster', 0.9)
        self._target_densityB = self._cfg.get('target_density_intercluster', 0.1)
        self._radius = self._cfg.get('radius', [2.0])
        if not isinstance(self._radius, list):
            raise Exception("Expected list for radius parameter.")

        if isinstance(self._intra_cluster_margin, float):
            self._intra_cluster_margin = [self._intra_cluster_margin] * self._depth
        if isinstance(self._inter_cluster_margin, float):
            self._inter_cluster_margin = [self._inter_cluster_margin] * self._depth
        if isinstance(self._target_densityA, float) or isinstance(self._target_densityA, int):
            self._target_densityA = [self._target_densityA] * len(self._radius)
        if isinstance(self._target_densityB, float) or isinstance(self._target_densityB, int):
            self._target_densityB = [self._target_densityB] * len(self._radius)

    def distances(self, v1, v2):
        """
        Simple method to compute distances from points in v1 to points in v2.
        """
        v1_2 = v1.unsqueeze(1).expand(v1.size(0), v2.size(0), v1.size(1))
        v2_2 = v2.unsqueeze(0).expand(v1.size(0), v2.size(0), v1.size(1))
        return torch.sqrt(torch.pow(v2_2 - v1_2, 2).sum(2) + 0.000000001)

<<<<<<< HEAD
    def forward(self, result, label, cluster_label):
=======
    def distances2(self, points):
        """
        Uses BLAS/LAPACK operations to efficiently compute pairwise distances.
        """
        M = points
        transpose  = M.permute([0, 2, 1])
        zeros = torch.zeros(1, 1, 1)
        if torch.cuda.is_available():
            zeros = zeros.cuda()
        inner_prod = torch.baddbmm(zeros, M, transpose, alpha=-2.0, beta=0.0)
        squared    = torch.sum(torch.mul(M, M), dim=-1, keepdim=True)
        squared_tranpose = squared.permute([0, 2, 1])
        inner_prod += squared
        inner_prod += squared_tranpose
        return inner_prod

    def forward(self, segmentation, label, cluster_label):
>>>>>>> 031dc5c9
        """
        result[0], label and weight are lists of size #gpus = batch_size.
        segmentation has as many elements as UResNet returns.
        label[0] has shape (N, 1) where N is #pts across minibatch_size events.
        """
        assert len(result['segmentation']) == len(label)
        batch_ids = [d[0][:, -2] for d in label]
        uresnet_loss, uresnet_acc = 0., 0.

        cluster_intracluster_loss = 0.
        cluster_intercluster_loss = 0.
        cluster_reg_loss = 0.
        cluster_real_distance_loss = 0.
        cluster_total_loss = 0.
        cluster_intracluster_loss_per_class = [0.] * self._num_classes
        cluster_intercluster_loss_per_class = [0.] * self._num_classes
        cluster_reg_loss_per_class = [0.] * self._num_classes
        cluster_real_distance_loss_per_class = [0.] * self._num_classes
        cluster_total_loss_per_class = [0.] * self._num_classes
        density_loss = 0.
        density_lossA_estimate, density_lossA_target = 0., 0.
        density_lossB_estimate, density_lossB_target = 0., 0.
        density_accA = [0.] * len(self._radius)
        density_accB = [0.] * len(self._radius)
        accuracy = []
        for j in range(self._depth):
            accuracy.append([0.] * self._num_classes)

        for i in range(len(label)):
            max_depth = len(cluster_label[i])
            # for j, feature_map in enumerate(segmentation[3][i]):
            #     hypercoordinates = feature_map.features
            #     self.distances2(hypercoordinates)
            for b in batch_ids[i].unique():
                batch_index = batch_ids[i] == b

                event_segmentation = result['segmentation'][i][batch_index]  # (N, num_classes)
                event_label = label[i][0][batch_index][:, -1][:, None]  # (N, 1)
                event_label = torch.squeeze(event_label, dim=-1).long()

                # Reorder event_segmentation to match event_label
                data_coords = result['cluster_feature'][i][-1].get_spatial_locations()[batch_index][:, :-1]
                perm = np.lexsort((data_coords[:, 2], data_coords[:, 1], data_coords[:, 0]))
                event_segmentation = event_segmentation[perm]

                # Loss for semantic segmentation
                loss_seg = self.cross_entropy(event_segmentation, event_label)
                uresnet_loss += torch.mean(loss_seg)

                # Accuracy for semantic segmentation
                predicted_labels = torch.argmax(event_segmentation, dim=-1)
                acc = predicted_labels.eq_(event_label).sum().item() / float(predicted_labels.nelement())
                uresnet_acc += acc

                # Loss for clustering
                # Loop first over feature maps, starting from coarsest one
                # Note: We have to be careful with coordinates sorting.
                for j, feature_map in enumerate(result['cluster_feature'][i]):
                    if torch.cuda.is_available():
                        batch_index = feature_map.get_spatial_locations()[:, -1].cuda() == b.long()
                    else:
                        batch_index = feature_map.get_spatial_locations()[:, -1] == b.long()
                    hypercoordinates = feature_map.features[batch_index]
                    coordinates = feature_map.get_spatial_locations()[batch_index][:, :-1]
                    clusters = cluster_label[i][-(j+1+(max_depth-self._depth))][cluster_label[i][-(j+1+(max_depth-self._depth))][:, -2] == b]
                    # clusters_coordinates = clusters[:, :self._dimension]
                    clusters_labels = clusters[:, -1:]
                    semantic_labels = label[i][-(j+1+(max_depth-self._depth))][label[i][-(j+1+(max_depth-self._depth))][:, -2] == b]
                    # Sort coordinates in lexicographic order
                    x = coordinates.cpu().detach().numpy()
                    perm = np.lexsort((x[:, 2], x[:, 1], x[:, 0]))
                    coordinates = coordinates[perm]
                    hypercoordinates = hypercoordinates[perm]

                    # Density estimate loss
                    if self._density_estimate and j > 0:
                        density_estimate = segmentation[4][i][j-1][batch_index][perm]
                        clusters_id = clusters_labels.unique()
                        lossA_estimate, lossA_target, lossB_estimate, lossB_target = 0., 0., 0., 0.
                        total_densityA = [0.] * len(self._radius)
                        total_densityB = [0.] * len(self._radius)
                        distances = self.distances2(hypercoordinates[None,...][..., :3]).squeeze(0)
                        for c in clusters_id:
                            cluster_idx = (clusters_labels == c).squeeze(1)
                            cluster = hypercoordinates[cluster_idx]
                            estimate = density_estimate[cluster_idx]
                            for k, r in enumerate(self._radius):
                                # d = (self.distances(cluster, hypercoordinates) < r)
                                d = (distances[cluster_idx, :] < r)
                                # d = self.radius(cluster, hypercoordinates, r)
                                densityA = d[:, cluster_idx].sum(dim=1)
                                densityB = d[:, ~cluster_idx].sum(dim=1)
                                # total = (densityA + densityB).float()
                                densityA = densityA.float() #/ total
                                densityB = densityB.float() #/ total
                                total_densityA[k] += densityA.mean()
                                total_densityB[k] += densityB.mean()
                                lossA_estimate += torch.pow(estimate[:, 0] - densityA, 2).mean()
                                lossB_estimate += torch.pow(estimate[:, 1] - densityB, 2).mean()
                                lossA_target += torch.pow(torch.clamp(self._target_densityA[k] - densityA, min=0), 2).mean()
                                lossB_target += torch.pow(torch.clamp(densityB - self._target_densityB[k], min=0), 2).mean()
                                # print("densityA", j, c, densityA.mean())
                                #print(torch.clamp(self._target_densityA - densityA, min=0))
                                #print("densityB", densityB)
                                #print(torch.clamp(densityB - self._target_densityB, min=0))

                        lossA_estimate /= clusters_id.size(0) * len(self._radius)
                        lossA_target /= clusters_id.size(0) * len(self._radius)
                        lossB_estimate /= clusters_id.size(0) * len(self._radius)
                        lossB_target /= clusters_id.size(0) * len(self._radius)

                        density_loss += lossA_estimate + lossA_target + lossB_estimate + lossB_target
                        density_lossA_estimate += lossA_estimate
                        density_lossB_estimate += lossB_estimate
                        density_lossA_target += lossA_target
                        density_lossB_target += lossB_target
                        for k in range(len(self._radius)):
                            total_densityA[k] /= clusters_id.size(0) * len(self._radius)
                            density_accA[k] += total_densityA[k]
                            total_densityB[k] /= clusters_id.size(0) * len(self._radius)
                            density_accB[k] += total_densityB[k]
                        # print(density_lossA_estimate, density_lossA_target, density_lossB_estimate, density_lossB_target)

                    # Loop over semantic classes
                    for class_ in range(self._num_classes):
                        class_index = semantic_labels[:, -1] == class_

                        # 0. Identify label clusters
                        clusters_id = clusters_labels[class_index].unique()
                        hyperclusters = []  # Hypercoordinates for each true cluster
                        realclusters = []  # Real coordinates of centroids of each true cluster
                        for c in clusters_id:
                            cluster_idx = (clusters_labels[class_index] == c).squeeze(1)
                            hyperclusters.append(hypercoordinates[class_index][cluster_idx])
                            realclusters.append(coordinates[class_index][cluster_idx].float())

                        # 1. Loop over clusters, define intra-cluster loss
                        #
                        # Also define real cluster loss = mean distance in real
                        # coordinates from a point to the centroid of the
                        # predicted cluster. This should avoid clustering
                        # together points that are far away in the real life.
                        intra_cluster_loss = 0.
                        real_distance_loss = 0.
                        means = []
                        realmeans = []
                        zero = torch.tensor(0.)
                        if torch.cuda.is_available(): zero = zero.cuda()
                        C = len(hyperclusters)
                        if C > 0:
                            for x, cluster in enumerate(hyperclusters):
                                mean = cluster.mean(dim=0)
                                means.append(mean)
                                realmean = realclusters[x].mean(dim=0)
                                realmeans.append(realmean)
                                # intra_cluster_loss += torch.max(((mean - cluster).pow(2).sum(dim=1) + 0.000000001).sqrt() - self._intra_cluster_margin, zero).pow(2).mean()
                                intra_cluster_loss += torch.mean(torch.pow(torch.clamp(torch.norm(cluster-mean, dim=1)- self._intra_cluster_margin[j], min=0), 2))
                            intra_cluster_loss /= C
                            means = torch.stack(means)
                            realmeans = torch.stack(realmeans)
                            # Now compute real cluster loss
                            for x, cluster in enumerate(hyperclusters):
                                # Assign each point to a predicted centroid
                                predicted_assignments = torch.argmin(self.distances(cluster, means), dim=1)
                                # Distance to this centroid in real space
                                real_distance_loss += torch.mean(torch.pow(torch.norm(realmeans[predicted_assignments] - realclusters[x], dim=1), 2))
                            real_distance_loss /= C
                            # compute accuracy based on this heuristic cluster
                            # prediction assignments
                            predicted_assignments = torch.argmin(self.distances(hypercoordinates[class_index], means), dim=1)
                            predicted_assignments = clusters_id[predicted_assignments]
                            accuracy[j][class_] += predicted_assignments.eq_(clusters_labels[class_index].squeeze(1)).sum().item() / float(predicted_assignments.nelement())
                        # 2. Define inter-cluster loss
                        inter_cluster_loss = 0.
                        if C > 1:
                            d = torch.max(2 * self._inter_cluster_margin[j] - self.distances(means, means), zero).pow(2)
                            inter_cluster_loss = d[np.triu_indices(d.size(1), k=1)].sum() * 2.0 / (C * (C-1))
                        # 3. Add regularization term
                        reg_loss = 0.
                        if C > 0:
                            # reg_loss = (means.pow(2).sum(dim=1) + 0.000000001).sqrt().mean()
                            reg_loss = torch.norm(means, dim=1).mean()

                        # Compute final loss
                        total_loss = self._alpha * intra_cluster_loss + self._beta * inter_cluster_loss + self._gamma * reg_loss + self._delta * real_distance_loss
                        cluster_intracluster_loss += self._alpha * intra_cluster_loss
                        cluster_intercluster_loss += self._beta * inter_cluster_loss
                        cluster_reg_loss += self._gamma * reg_loss
                        cluster_real_distance_loss += self._delta * real_distance_loss
                        cluster_total_loss += total_loss
                        cluster_intracluster_loss_per_class[class_] += self._alpha * intra_cluster_loss
                        cluster_intercluster_loss_per_class[class_] += self._beta * inter_cluster_loss
                        cluster_reg_loss_per_class[class_] += self._gamma * reg_loss
                        cluster_real_distance_loss_per_class[class_] += self._delta * real_distance_loss
                        cluster_total_loss_per_class[class_] += total_loss
                        # print(feature_map.features.shape, feature_map.spatial_size)
                        # print(j, class_, "Intra =", torch.tensor(self._alpha * intra_cluster_loss).item())
                        # print(j, class_, "Inter =", torch.tensor(self._beta * inter_cluster_loss).item())
                        # print(j, class_, "Reg = ", torch.tensor(self._gamma * reg_loss).item())
                        # print(j, class_, "Intra =", torch.tensor(self._alpha * intra_cluster_loss/float(self._num_classes)).item())
                        # print(j, class_, "Inter =", torch.tensor(self._beta * inter_cluster_loss/float(self._num_classes)).item())
                        # print(j, class_, "Reg = ", torch.tensor(self._gamma * reg_loss/float(self._num_classes)).item())

        batch_size = len(batch_ids[i].unique())
        # cluster_intracluster_loss /= self._num_classes
        # cluster_intercluster_loss /= self._num_classes
        # cluster_reg_loss /= self._num_classes
        # cluster_total_loss /= self._num_classes
        # cluster_intracluster_loss_per_class = [x/batch_size for x in cluster_intracluster_loss_per_class]
        # cluster_intercluster_loss_per_class = [x/batch_size for x in cluster_intercluster_loss_per_class]
        # cluster_reg_loss_per_class = [x/batch_size for x in cluster_reg_loss_per_class]
        # cluster_total_loss_per_class = [x/batch_size for x in cluster_total_loss_per_class]
        # print("Intra = ", cluster_intracluster_loss.item())
        # print("Inter = ", cluster_intercluster_loss.item())
        # print("Reg = ", cluster_reg_loss.item())

        results = {
            'accuracy': uresnet_acc / float(batch_size),
            'loss': (self._uresnet_weight * uresnet_loss + cluster_total_loss + self._density_weight * density_loss) / float(batch_size),
            'uresnet_loss': self._uresnet_weight * uresnet_loss / float(batch_size),
            'uresnet_acc': uresnet_acc / float(batch_size),
            'intracluster_loss': cluster_intracluster_loss / float(batch_size),
            'intercluster_loss': cluster_intercluster_loss / float(batch_size),
            'reg_loss': cluster_reg_loss / float(batch_size),
            'real_distance_loss': cluster_real_distance_loss / float(batch_size),
            'total_cluster_loss': cluster_total_loss / float(batch_size),
            'density_loss': self._density_weight * density_loss / float(batch_size),
            'density_lossA_estimate': self._density_weight * density_lossA_estimate / float(batch_size),
            'density_lossB_estimate': self._density_weight * density_lossB_estimate / float(batch_size),
            'density_lossA_target': self._density_weight * density_lossA_target / float(batch_size),
            'density_lossB_target': self._density_weight * density_lossB_target / float(batch_size),
        }
        for i, r in enumerate(self._radius):
            results['density_accA_%.2f' % r] = density_accA[i] / float(batch_size)
            results['density_accB_%.2f' % r] = density_accB[i] / float(batch_size)

        for class_ in range(self._num_classes):
            results['intracluster_loss_%d' % class_] = cluster_intracluster_loss_per_class[class_] / float(batch_size)
            results['intercluster_loss_%d' % class_] = cluster_intercluster_loss_per_class[class_] / float(batch_size)
            results['reg_loss_%d' % class_] = cluster_reg_loss_per_class[class_] / float(batch_size)
            results['real_distance_loss_%d' % class_] = cluster_real_distance_loss_per_class[class_] / float(batch_size)
            results['total_cluster_loss_%d' % class_] = cluster_total_loss_per_class[class_] / float(batch_size)
            for j in range(self._depth):
                results['acc_%d_%d' % (j, class_)] = accuracy[j][class_] / float(batch_size)

        return results<|MERGE_RESOLUTION|>--- conflicted
+++ resolved
@@ -188,25 +188,11 @@
 
         x = self.output(x)
         x_seg = self.linear(x)  # Output of UResNet
-<<<<<<< HEAD
 
         return {'segmentation'     : [x_seg],
                 'ppn1_feature_enc' : [feature_ppn],
                 'ppn1_feature_dec' : [feature_ppn2],
                 'cluster_feature'  : [feature_clustering]}
-=======
-        if self._density_estimate:
-            return [[x_seg],
-                    [feature_ppn],
-                    [feature_ppn2],
-                    [feature_clustering],
-                    [feature_density]]
-        else:
-            return [[x_seg],
-                    [feature_ppn],
-                    [feature_ppn2],
-                    [feature_clustering]]
->>>>>>> 031dc5c9
 
 
 class SegmentationLoss(torch.nn.modules.loss._Loss):
@@ -274,17 +260,6 @@
         if isinstance(self._target_densityB, float) or isinstance(self._target_densityB, int):
             self._target_densityB = [self._target_densityB] * len(self._radius)
 
-    def distances(self, v1, v2):
-        """
-        Simple method to compute distances from points in v1 to points in v2.
-        """
-        v1_2 = v1.unsqueeze(1).expand(v1.size(0), v2.size(0), v1.size(1))
-        v2_2 = v2.unsqueeze(0).expand(v1.size(0), v2.size(0), v1.size(1))
-        return torch.sqrt(torch.pow(v2_2 - v1_2, 2).sum(2) + 0.000000001)
-
-<<<<<<< HEAD
-    def forward(self, result, label, cluster_label):
-=======
     def distances2(self, points):
         """
         Uses BLAS/LAPACK operations to efficiently compute pairwise distances.
@@ -301,8 +276,8 @@
         inner_prod += squared_tranpose
         return inner_prod
 
-    def forward(self, segmentation, label, cluster_label):
->>>>>>> 031dc5c9
+
+    def forward(self, result, label, cluster_label):
         """
         result[0], label and weight are lists of size #gpus = batch_size.
         segmentation has as many elements as UResNet returns.
