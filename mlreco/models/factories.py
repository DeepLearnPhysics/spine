--- conflicted
+++ resolved
@@ -14,23 +14,19 @@
 
     from . import clustercnn_single
     from . import clustercnn_se
-<<<<<<< HEAD
 
-    from . import clusternet
-=======
     from . import clusternet
     from . import clustercnn_neural_dbscan
     from . import sparse_occuseg
     from . import sparseoccuseg_gnn
->>>>>>> 2654582e
     # from . import cluster_chain
 
     from . import full_chain
     from . import full_cnn
     from . import hierarchy
     from . import particle_types
+    from . import cluster_gnn_kinematics
 
-<<<<<<< HEAD
     from . import mink_uresnet
     from . import mink_uresnet_ppn_chain
     from . import mink_singlep
@@ -39,8 +35,7 @@
     from . import pointnet_gen
 
     from . import ghost_chain
-=======
->>>>>>> 2654582e
+
     from . import ghost_chain_2
     from . import particle_types
 
@@ -72,11 +67,8 @@
         "clustercnn_single": (clustercnn_single.ClusterCNN, clustercnn_single.ClusteringLoss),
         # Colossal ClusterNet Model to Wrap them all
         "clusternet": (clusternet.ClusterCNN, clusternet.ClusteringLoss),
-<<<<<<< HEAD
-=======
         # Density Loss
         "clustercnn_density": (clustercnn_neural_dbscan.ClusterCNN, clustercnn_neural_dbscan.ClusteringLoss),
->>>>>>> 2654582e
         # Spatial Embeddings
         "spatial_embeddings": (clustercnn_se.ClusterCNN, clustercnn_se.ClusteringLoss),
         # OccuSeg
@@ -95,6 +87,16 @@
         'hierarchy_gnn': (hierarchy.ParticleFlowModel, hierarchy.ChainLoss),
         "full_cnn": (full_cnn.FullChain, full_cnn.FullChainLoss),
         "particle_type": (particle_types.ParticleImageClassifier, particle_types.ParticleTypeLoss),
+        # Flow and Particle Type
+        "cluster_gnn_types": (cluster_gnn_types.ClustFullGNN, cluster_gnn_types.ChainLoss),
+        "cluster_gnn_kinematics": (cluster_gnn_kinematics.ClustFullGNN, cluster_gnn_kinematics.ChainLoss),
+        # Deghosting models
+        "ghost_chain": (ghost_chain_2.GhostChain2, ghost_chain_2.GhostChain2Loss),
+        "ghost_cluster_full_gnn": (ghost_cluster_full_gnn.GhostClustFullGNN, ghost_cluster_full_gnn.ChainLoss),
+        "ghost_spatial_embeddings": (ghost_spatial_embeddings.GhostSpatialEmbeddings, ghost_spatial_embeddings.GhostSpatialEmbeddingsLoss),
+        "ghost_cluster_chain_gnn": (ghost_cluster_chain_gnn.GhostChainDBSCANGNN, ghost_cluster_chain_gnn.GhostChainLoss),
+        "ghost_track_clustering": (ghost_track_clustering.GhostTrackClustering, ghost_track_clustering.GhostTrackClusteringLoss),
+        "ghost_nu": (ghost_nu.GhostNuClassification, ghost_nu.GhostNuClassificationLoss)
         # Deghosting models
         "ghost_chain": (ghost_chain_2.GhostChain2, ghost_chain_2.GhostChain2Loss),
         # Cluster grouping GNN with MST
