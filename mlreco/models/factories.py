--- conflicted
+++ resolved
@@ -34,15 +34,6 @@
     from . import particle_types
     from . import cluster_gnn_kinematics
 
-<<<<<<< HEAD
-=======
-    # MinkowskiNet
-    from . import mink_uresnet
-    from . import mink_full_chain
-    from . import mink_ppn
-    from . import mink_clusternet
-
->>>>>>> 651704bb
     from . import ghost_chain
     from . import ghost_chain_2
     from . import ghost_cluster_full_gnn
@@ -94,17 +85,10 @@
         "clustercnn_density": (clustercnn_neural_dbscan.ClusterCNN, clustercnn_neural_dbscan.ClusteringLoss),
         # Spatial Embeddings
         "spatial_embeddings": (clustercnn_se.ClusterCNN, clustercnn_se.ClusteringLoss),
-<<<<<<< HEAD
         # OccuSeg
         "occuseg": (sparse_occuseg.SparseOccuSeg, sparse_occuseg.SparseOccuSegLoss),
         # Spatial Embeddings Lite
         "spatial_embeddings_lite": (clustercnn_se.ClusterCNN2, clustercnn_se.ClusteringLoss),
-=======
-        # Spatial Embeddings Lite
-        "spatial_embeddings_lite": (clustercnn_se.ClusterCNN2, clustercnn_se.ClusteringLoss),
-        # AdaptIS
-        "adaptis": (clustercnn_adaptis.ClusterCNN, clustercnn_adaptis.ClusteringLoss),
->>>>>>> 651704bb
         # Spatial Embeddings Lovasz free
         "spatial_embeddings_free": (clustercnn_se.ClusterCNN, clustercnn_se.ClusteringLoss),
         # Cluster grouping GNN
@@ -127,21 +111,11 @@
         "flashmatching": (flashmatching_model.FlashMatchingModel, torch.nn.CrossEntropyLoss(reduction='mean')),
         # CNN Clustering + GNN Chain
         'hierarchy_gnn': (hierarchy.ParticleFlowModel, hierarchy.ChainLoss),
-<<<<<<< HEAD
-=======
-        #"full_chain": (full_chain_3.FullChain, full_chain_3.FullChainLoss),
-        #"full_chain": (full_chain_4.FullChain, full_chain_4.FullChainLoss),
-        # "full_chain": (full_chain_5.FullChain, full_chain_5.FullChainLoss),
->>>>>>> 651704bb
         "full_cnn": (full_cnn.FullChain, full_cnn.FullChainLoss),
         "particle_type": (particle_types.ParticleImageClassifier, particle_types.ParticleTypeLoss),
         # Flow and Particle Type
         "cluster_gnn_types": (cluster_gnn_types.ClustFullGNN, cluster_gnn_types.ChainLoss),
         "cluster_gnn_kinematics": (cluster_gnn_kinematics.ClustFullGNN, cluster_gnn_kinematics.ChainLoss),
-<<<<<<< HEAD
-=======
-        #"full_chain": (full_chain_5.FullChain, full_chain_5.FullChainLoss),
->>>>>>> 651704bb
         # Deghosting models
         "ghost_chain": (ghost_chain_2.GhostChain2, ghost_chain_2.GhostChain2Loss),
         "ghost_cluster_full_gnn": (ghost_cluster_full_gnn.GhostClustFullGNN, ghost_cluster_full_gnn.ChainLoss),
