import torch
import MinkowskiEngine as ME
import numpy as np

from mlreco.models.gnn_full_chain import FullChainGNN, FullChainLoss
from mlreco.models.layers.common.ppnplus import PPN, PPNLonelyLoss
from mlreco.models.uresnet import UResNet_Chain, SegmentationLoss
from mlreco.models.graph_spice import MinkGraphSPICE, GraphSPICELoss

from mlreco.utils.cluster.cluster_graph_constructor import ClusterGraphConstructor
from mlreco.utils.deghosting import adapt_labels
from mlreco.utils.cluster.fragmenter import (DBSCANFragmentManager, 
                                             GraphSPICEFragmentManager, 
                                             format_fragments)
from mlreco.models.layers.common.cnn_encoder import SparseResidualEncoder

class FullChain(FullChainGNN):
    '''
    Full Chain with MinkowskiEngine implementations for CNNs.

    See FullChain class for general description.
    '''
    MODULES = ['grappa_shower', 'grappa_track', 'grappa_inter',
               'grappa_shower_loss', 'grappa_track_loss', 'grappa_inter_loss',
               'full_chain_loss', 'mink_graph_spice', 'graph_spice_loss',
               'fragment_clustering',  'chain', 'dbscan_frag',
               ('mink_uresnet_ppn', ['mink_uresnet', 'mink_ppn'])]

    def __init__(self, cfg):
        super(FullChain, self).__init__(cfg)

        # Initialize the UResNet+PPN modules
        self.input_features = 1
        if self.enable_uresnet:
            self.uresnet_lonely = UResNet_Chain(cfg.get('uresnet_ppn', {}),
                                                name='uresnet_lonely')
            self.input_features = self.uresnet_lonely.net.num_input

        if self.enable_ppn:
            self.ppn            = PPN(cfg.get('uresnet_ppn', {}))

        # Initialize the CNN dense clustering module
        # We will only use GraphSPICE for CNN based clustering, as it is
        # superior to SPICE.
        self.cluster_classes = []
        if self.enable_cnn_clust:
            self._enable_graph_spice       = 'graph_spice' in cfg
            self.graph_spice               = MinkGraphSPICE(cfg)
<<<<<<< HEAD
            self.gs_manager                = ClusterGraphConstructor(
                cfg.get('graph_spice', {}).get('constructor_cfg', {}), 
                batch_col=self.batch_col)
            self.gs_manager.training       = self.training
=======
            self.gs_manager                = ClusterGraphConstructor(cfg.get('graph_spice', {}).get('constructor_cfg', {}),
                                                                    batch_col=self.batch_col,
                                                                    training=self.training)
>>>>>>> ee4a3927
            self._gspice_skip_classes      = cfg.get('graph_spice', {}).get('skip_classes', [])
            self._gspice_invert            = cfg.get('graph_spice_loss', {}).get('invert', False)
            self._gspice_fragment_manager  = GraphSPICEFragmentManager(
                cfg.get('graph_spice', {}).get('gspice_fragment_manager', {}), 
                batch_col=self.batch_col)

        if self.enable_dbscan:
            self.frag_cfg = cfg.get('dbscan', {}).get('dbscan_fragment_manager', {})
            self.dbscan_fragment_manager = DBSCANFragmentManager(self.frag_cfg,
                                                                 mode='mink')

        # Initialize the interaction classifier module
        if self.enable_cosmic:
            cosmic_cfg = cfg.get('cosmic_discriminator', {})
            self.cosmic_discriminator = SparseResidualEncoder(cosmic_cfg)
            self._cosmic_use_input_data = cosmic_cfg.get('use_input_data', True)
            self._cosmic_use_true_interactions = cosmic_cfg.get('use_true_interactions', False)

        print('Total Number of Trainable Parameters (mink_full_chain)= {}'.format(
                    sum(p.numel() for p in self.parameters() if p.requires_grad)))

    def get_extra_gnn_features(self,
                               fragments,
                               frag_seg,
                               classes,
                               input,
                               result,
                               use_ppn=False,
                               use_supp=False):
        """
        Extracting extra features to feed into the GNN particle aggregators

        - PPN: Most likely PPN point for showers,
               end points for tracks (+ direction estimate)
        - Supplemental: Mean/RMS energy in the fragment + semantic class

        Parameters
        ==========
        fragments: np.ndarray
        frag_seg: np.ndarray
        classes: list
        input: list
        result: dictionary
        use_ppn: bool
        use_supp: bool

        Returns
        =======
        mask: np.ndarray
            Boolean mask to select fragments belonging to one
            of the requested classes.
        kwargs: dictionary
            Keys can include `points` (if `use_ppn` is `True`)
            and `extra_feats` (if `use_supp` is True).
        """
        # Build a mask for the requested classes
        mask = np.zeros(len(frag_seg), dtype=np.bool)
        for c in classes:
            mask |= (frag_seg == c)
        mask = np.where(mask)[0]

        #print("INPUT = ", input)

        # If requested, extract PPN-related features
        kwargs = {}
        if use_ppn:
            points_tensor = result['points'][0].detach().double()
            ppn_points = torch.empty((0,6), device=input[0].device,
                                            dtype=torch.double)
            for i, f in enumerate(fragments[mask]):
                if frag_seg[mask][i] == 1:
                    dist_mat = torch.cdist(input[0][f,1:4], input[0][f,1:4])
                    idx = torch.argmax(dist_mat)
                    idxs = int(idx)//len(f), int(idx)%len(f)
                    scores = torch.sigmoid(points_tensor[f, -1])
                    correction0 = points_tensor[f][idxs[0], :3] + \
                                  0.5 if scores[idxs[0]] > 0.5 else 0.0
                    correction1 = points_tensor[f][idxs[1], :3] + \
                                  0.5 if scores[idxs[1]] > 0.5 else 0.0
                    end_points = torch.cat([input[0][f[idxs[0]],1:4] + correction0,
                                            input[0][f[idxs[1]],1:4] + correction1]).reshape(1,-1)
                    ppn_points = torch.cat((ppn_points, end_points), dim=0)
                else:
                    dmask  = torch.nonzero(torch.max(
                        torch.abs(points_tensor[f,:3]), dim=1).values < 1.,
                        as_tuple=True)[0]
                    scores = torch.sigmoid(points_tensor[f, -1])
                    argmax = dmask[torch.argmax(scores[dmask])] \
                             if len(dmask) else torch.argmax(scores)
                    start  = input[0][f][argmax,1:4] + \
                             points_tensor[f][argmax,:3] + 0.5
                    ppn_points = torch.cat((ppn_points,
                        torch.cat([start, start]).reshape(1,-1)), dim=0)

            kwargs['points'] = ppn_points

        # If requested, add energy and semantic related features
        if use_supp:
            supp_feats = torch.empty((0,3), device=input[0].device,
                                            dtype=torch.float)
            for i, f in enumerate(fragments[mask]):
                values = torch.cat((input[0][f,4].mean().reshape(1),
                                    input[0][f,4].std().reshape(1))).float()
                if torch.isnan(values[1]): # Handle size-1 particles
                    values[1] = input[0][f,4] - input[0][f,4]
                sem_type = torch.tensor([frag_seg[mask][i]],
                                        dtype=torch.float,
                                        device=input[0].device)
                supp_feats = torch.cat((supp_feats,
                    torch.cat([values, sem_type.reshape(1)]).reshape(1,-1)), dim=0)

            kwargs['extra_feats'] = supp_feats

        return mask, kwargs


    def full_chain_cnn(self, input):
        '''
        Run the CNN portion of the full chain.

        Parameters
        ==========
        input:

        result:

        Returns
        =======
        result: dict
            dictionary of all network outputs from cnns.
        '''
        device = input[0].device

        label_seg, label_clustering = None, None
        if len(input) == 3:
            input, label_seg, label_clustering = input
            input = [input]
            label_seg = [label_seg]
            label_clustering = [label_clustering]
        if len(input) == 2:
            input, label_clustering = input
            input = [input]
            label_clustering = [label_clustering]

        result = {}
        if self.enable_uresnet:
            result = self.uresnet_lonely([input[0][:,:4+self.input_features]])
        if self.enable_ppn:
            ppn_input = {}
            ppn_input.update(result)
            if 'ghost' in ppn_input:
                ppn_input['ghost'] = ppn_input['ghost'][0]
                ppn_output = self.ppn(ppn_input['finalTensor'][0],
                                      ppn_input['decoderTensors'][0],
                                      ppn_input['ghost_sptensor'][0])
            else:
                ppn_output = self.ppn(ppn_input['finalTensor'][0],
                                      ppn_input['decoderTensors'][0])
            result.update(ppn_output)

        # The rest of the chain only needs 1 input feature
        if self.input_features > 1:
            input[0] = input[0][:, :-self.input_features+1]

        cnn_result = {}

        ghost_feature_maps = []

        if self.enable_ghost:
            for ghost_tensor in result['ghost']:
                ghost_feature_maps.append(ghost_tensor)
            result['ghost'] = ghost_feature_maps

            # Update input based on deghosting results
            # if self.cheat_ghost:
            #     assert label_seg is not None
            #     deghost = label_seg[0][:, self.uresnet_lonely.ghost_label] == \
            #               self.uresnet_lonely.num_classes
            #     print(deghost, deghost.shape)
            # else:
            deghost = result['ghost'][0].argmax(dim=1) == 0

            result['ghost_label'] = [deghost]
            input = [input[0][deghost]]

            if label_seg is not None and label_clustering is not None:

                #print(label_seg[0].shape, label_clustering[0].shape)

                # ME uses 0 for batch column, so need to compensate
                label_clustering = adapt_labels(result,
                                                label_seg,
                                                label_clustering,
                                                batch_column=0,
                                                coords_column_range=(1,4))

            segmentation = result['segmentation'][0].clone()

            deghost_result = {}
            deghost_result.update(result)
            deghost_result.pop('ghost')
            deghost_result['segmentation'][0] = result['segmentation'][0][deghost]
            if self.enable_ppn:
                deghost_result['points']            = [result['points'][0][deghost]]
                if 'classify_endpoints' in deghost_result:
                    deghost_result['classify_endpoints'] = [result['classify_endpoints'][0][deghost]]
                deghost_result['mask_ppn'][0][-1]   = result['mask_ppn'][0][-1][deghost]
                #print(len(result['ppn_score']))
                #deghost_result['ppn_score'][0][-1]   = result['ppn_score'][0][-1][deghost]
                deghost_result['ppn_coords'][0][-1] = result['ppn_coords'][0][-1][deghost]
                deghost_result['ppn_layers'][0][-1] = result['ppn_layers'][0][-1][deghost]
            cnn_result.update(deghost_result)
            cnn_result['ghost'] = result['ghost']
            # cnn_result['segmentation'][0] = segmentation

        else:
            cnn_result.update(result)


        # ---
        # 1. Clustering w/ CNN or DBSCAN will produce
        # - fragments (list of list of integer indexing the input data)
        # - frag_batch_ids (list of batch ids for each fragment)
        # - frag_seg (list of integers, semantic label for each fragment)
        # ---

        cluster_result = {
            'fragments': [],
            'frag_batch_ids': [],
            'frag_seg': []
        }
        semantic_labels = torch.argmax(cnn_result['segmentation'][0],
                                       dim=1).flatten()
        # semantic_labels = label_seg[0][:, -1]


        if self.enable_cnn_clust:
            if label_clustering is None:
                raise Exception("Cluster labels from parse_cluster3d_clean_full are needed at this time.")

            filtered_semantic = ~(semantic_labels[..., None].cpu() == \
                                    torch.Tensor(self._gspice_skip_classes)).any(-1)

            # If there are voxels to process in the given semantic classes
            if torch.count_nonzero(filtered_semantic) > 0:

                graph_spice_label = torch.cat((label_clustering[0][:, :-1],
                                               semantic_labels.reshape(-1,1)), dim=1)
                cnn_result['graph_spice_label'] = [graph_spice_label]
                spatial_embeddings_output = self.graph_spice((input[0][:,:5],
                                                                     graph_spice_label))
                cnn_result.update(spatial_embeddings_output)


                if self.process_fragments:
                    self.gs_manager.replace_state(spatial_embeddings_output['graph'][0],
                                                  spatial_embeddings_output['graph_info'][0])

                    self.gs_manager.fit_predict(gen_numpy_graph=True, invert=self._gspice_invert)
                    cluster_predictions = self.gs_manager._node_pred.x
                    filtered_input = torch.cat([input[0][filtered_semantic][:, :4],
                                                semantic_labels[filtered_semantic][:, None],
                                                cluster_predictions.to(device)[:, None]], dim=1)
                    # For the record - (self.gs_manager._node_pred.pos == input[0][filtered_semantic][:, 1:4]).all()
                    # ie ordering of voxels is the same in node predictions and (filtered) input data
                    fragment_data = self._gspice_fragment_manager(filtered_input, input[0], filtered_semantic)
                    cluster_result['fragments'].extend(fragment_data[0])
                    cluster_result['frag_batch_ids'].extend(fragment_data[1])
                    cluster_result['frag_seg'].extend(fragment_data[2])

        if self.enable_dbscan and self.process_fragments:
            # Get the fragment predictions from the DBSCAN fragmenter
            fragment_data = self.dbscan_fragment_manager(input[0], cnn_result)
            cluster_result['fragments'].extend(fragment_data[0])
            cluster_result['frag_batch_ids'].extend(fragment_data[1])
            cluster_result['frag_seg'].extend(fragment_data[2])

        # Format Fragments
        # for i, c in enumerate(cluster_result['fragments']):
        #     print('format' , torch.unique(input[0][c, self.batch_column_id], return_counts=True))
        fragments_result = format_fragments(cluster_result['fragments'],
                                            cluster_result['frag_batch_ids'],
                                            cluster_result['frag_seg'],
                                            input[0][:, self.batch_col])

        cnn_result.update(fragments_result)

        if self.enable_cnn_clust and label_clustering is not None:
            cnn_result.update({
                'label_clustering': [label_clustering],
                'semantic_labels' : [semantic_labels],
            })

        def return_to_original(result):
            if self.enable_ghost:
                result['segmentation'][0] = segmentation
            return result

        return cnn_result, input, return_to_original


class FullChainLoss(FullChainLoss):

    def __init__(self, cfg):
        super(FullChainLoss, self).__init__(cfg)

        # Initialize loss components
        if self.enable_uresnet:
            self.uresnet_loss            = SegmentationLoss(cfg.get('uresnet_ppn', {}), batch_col=self.batch_col)
        if self.enable_ppn:
            self.ppn_loss                = PPNLonelyLoss(cfg.get('uresnet_ppn', {}), name='ppn')
        if self.enable_cnn_clust:
            # As ME is an updated model, ME backend full chain will not support old SPICE
            # for CNN Clustering.
            # assert self._enable_graph_spice
            self._enable_graph_spice = True
            self.spatial_embeddings_loss = GraphSPICELoss(cfg, name='graph_spice_loss')
            self._gspice_skip_classes = cfg.get('graph_spice_loss', {}).get('skip_classes', [])<|MERGE_RESOLUTION|>--- conflicted
+++ resolved
@@ -46,16 +46,9 @@
         if self.enable_cnn_clust:
             self._enable_graph_spice       = 'graph_spice' in cfg
             self.graph_spice               = MinkGraphSPICE(cfg)
-<<<<<<< HEAD
-            self.gs_manager                = ClusterGraphConstructor(
-                cfg.get('graph_spice', {}).get('constructor_cfg', {}), 
-                batch_col=self.batch_col)
-            self.gs_manager.training       = self.training
-=======
             self.gs_manager                = ClusterGraphConstructor(cfg.get('graph_spice', {}).get('constructor_cfg', {}),
                                                                     batch_col=self.batch_col,
                                                                     training=self.training)
->>>>>>> ee4a3927
             self._gspice_skip_classes      = cfg.get('graph_spice', {}).get('skip_classes', [])
             self._gspice_invert            = cfg.get('graph_spice_loss', {}).get('invert', False)
             self._gspice_fragment_manager  = GraphSPICEFragmentManager(
