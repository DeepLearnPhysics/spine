from __future__ import absolute_import
from __future__ import division
from __future__ import print_function
import torch
from mlreco.models.layers.extract_feature_map import Selection, Multiply, AddLabels


class PPN(torch.nn.Module):
    def __init__(self, cfg):
        super(PPN, self).__init__()
        import sparseconvnet as scn
        self._model_config = cfg['modules']['ppn']

        self._dimension = self._model_config.get('data_dim', 3)
        num_strides = self._model_config.get('num_strides', 5)
        m = self._model_config.get('filters', 16)  # Unet number of features
        num_classes = self._model_config.get('num_classes', 5)

        kernel_size = 2  # Use input_spatial_size method for other values?
        nPlanes = [i*m for i in range(1, num_strides+1)]  # UNet number of features per level
        # nPlanes = [(2**i) * m for i in range(1, num_strides+1)]  # UNet number of features per level
        downsample = [kernel_size, 2]# downsample = [filter size, filter stride]

        # PPN stuff
        self.half_stride = int(num_strides/2.0)
        self.ppn1_conv = scn.SubmanifoldConvolution(self._dimension, nPlanes[-1], nPlanes[-1], 3, False)
        self.ppn1_scores = scn.SubmanifoldConvolution(self._dimension, nPlanes[-1], 2, 3, False)

        self.selection1 = Selection()
        self.selection2 = Selection()
        self.unpool1 = scn.Sequential()
        for i in range(num_strides-self.half_stride-1):
            self.unpool1.add(scn.UnPooling(self._dimension, downsample[0], downsample[1]))

        self.unpool2 = scn.Sequential()
        for i in range(self.half_stride):
            self.unpool2.add(scn.UnPooling(self._dimension, downsample[0], downsample[1]))

        middle_filters = int(m * self.half_stride * (self.half_stride + 1) / 2.0)
        self.ppn2_conv = scn.SubmanifoldConvolution(self._dimension, middle_filters, middle_filters, 3, False)
        self.ppn2_scores = scn.SubmanifoldConvolution(self._dimension, middle_filters, 2, 3, False)
        self.multiply1 = Multiply()
        self.multiply2 = Multiply()

        self.ppn3_conv = scn.SubmanifoldConvolution(self._dimension, nPlanes[0], nPlanes[0], 3, False)
        self.ppn3_pixel_pred = scn.SubmanifoldConvolution(self._dimension, nPlanes[0], self._dimension, 3, False)
        self.ppn3_scores = scn.SubmanifoldConvolution(self._dimension, nPlanes[0], 2, 3, False)
        self.ppn3_type = scn.SubmanifoldConvolution(self._dimension, nPlanes[0], num_classes, 3, False)

        self.add_labels1 = AddLabels()
        self.add_labels2 = AddLabels()

    def forward(self, input):
        use_encoding = False
        label, x, feature_ppn, feature_ppn2 = input
        label = label[:, :-1]

        if use_encoding:
            y = self.ppn1_conv(feature_ppn[-1])
        else:
            y = self.ppn1_conv(feature_ppn2[0])

        ppn1_scores = self.ppn1_scores(y)
        mask = self.selection1(ppn1_scores)
        attention = self.unpool1(mask)
        if self.training:
            with torch.no_grad():
                attention = self.add_labels1(attention, torch.cat([label[:, :-1]/2**self.half_stride, label[:, -1][:, None]], dim=1).long())
        if use_encoding:
            y = feature_ppn[self.half_stride]
        else:
            y = feature_ppn2[self.half_stride]
        y = self.multiply1(y, attention)
        y = self.ppn2_conv(y)
        ppn2_scores = self.ppn2_scores(y)
        mask2 = self.selection2(ppn2_scores)
        attention2 = self.unpool2(mask2)
        if self.training:
            with torch.no_grad():
                attention2 = self.add_labels2(attention2, label.long())
        if use_encoding:
            z = feature_ppn[0]
        else:
            z = feature_ppn2[-1]

        z = self.multiply2(z, attention2)
        z = self.ppn3_conv(z)
        ppn3_pixel_pred = self.ppn3_pixel_pred(z)
        ppn3_scores = self.ppn3_scores(z)
        pixel_pred = ppn3_pixel_pred.features
        scores = ppn3_scores.features
        if torch.cuda.is_available():
            result = [[torch.cat([pixel_pred, scores], dim=1)],
                      [torch.cat([ppn1_scores.get_spatial_locations().cuda().float(), ppn1_scores.features], dim=1)],
                      [torch.cat([ppn2_scores.get_spatial_locations().cuda().float(), ppn2_scores.features], dim=1)],
                      [attention.features],
                      [attention2.features]]
        else:
            result = [[torch.cat([pixel_pred, scores], dim=1)],
                      [torch.cat([ppn1_scores.get_spatial_locations().float(), ppn1_scores.features], dim=1)],
                      [torch.cat([ppn2_scores.get_spatial_locations().float(), ppn2_scores.features], dim=1)],
                      [attention.features],
                      [attention2.features]]
        return result


class PPNLoss(torch.nn.modules.loss._Loss):
    def __init__(self, cfg, reduction='sum'):
        super(PPNLoss, self).__init__(reduction=reduction)
        self._cfg = cfg['modules']['ppn']
        self._dimension = self._cfg.get('data_dim', 3)
        self._num_strides = self._cfg.get('num_strides', 5)
        self.cross_entropy = torch.nn.CrossEntropyLoss(reduction='none')

    def distances(self, v1, v2):
        v1_2 = v1.unsqueeze(1).expand(v1.size(0), v2.size(0), v1.size(1)).double()
        v2_2 = v2.unsqueeze(0).expand(v1.size(0), v2.size(0), v1.size(1)).double()
        return torch.sqrt(torch.pow(v2_2 - v1_2, 2).sum(2))

    def forward(self, segmentation, label, particles):
        """
        segmentation[0], label and weight are lists of size #gpus = batch_size.
        segmentation has only 1 element because UResNet returns only 1 element.
        label[0] has shape (N, 1) where N is #pts across minibatch_size events.
        weight can be None.
        """
        assert len(segmentation[0]) == len(particles)
        assert len(segmentation[0]) == len(label)
        batch_ids = [d[:, -2] for d in label]
        total_loss = 0.
        total_acc = 0.
        ppn_count = 0.
        total_distance, total_class = 0., 0.
        total_loss_ppn1, total_loss_ppn2 = 0., 0.
        total_acc_ppn1, total_acc_ppn2 = 0., 0.
        data_dim = self._dimension
        for i in range(len(label)):
            event_particles = particles[i]
            for b in batch_ids[i].unique():
                batch_index = batch_ids[i] == b
                event_data = label[i][batch_index][:, :data_dim]  # (N, 3)
                ppn1_batch_index = segmentation[1][i][:, -3] == b.float()
                ppn2_batch_index = segmentation[2][i][:, -3] == b.float()
                event_ppn1_data = segmentation[1][i][ppn1_batch_index][:, :-3]  # (N1, 3)
                event_ppn2_data = segmentation[2][i][ppn2_batch_index][:, :-3]  # (N2, 3)
                anchors = (event_data + 0.5).float()

                event_pixel_pred = segmentation[0][i][batch_index][:, :data_dim] + anchors # (N, 3)
                event_scores = segmentation[0][i][batch_index][:, data_dim:(data_dim+2)]  # (N, 2)
                # event_types = segmentation[0][i][batch_index][:, (data_dim+2):]  # (N, num_classes)
                event_ppn1_scores = segmentation[1][i][ppn1_batch_index][:, -2:]  # (N1, 2)
                event_ppn2_scores = segmentation[2][i][ppn2_batch_index][:, -2:]  # (N2, 2)

                # PPN stuff
                event_label = event_particles[event_particles[:, -2] == b][:, :-2]  # (N_gt, 3)
                # event_types_label = event_particles[event_particles[:, -1] == b][:, data_dim+1]
                # print(b, event_label.size())
                if event_label.size(0) > 0:
                    # Mask: only consider pixels that were selected
                    event_mask = segmentation[4][i][batch_index]
                    event_mask = (~(event_mask == 0)).any(dim=1)  # (N,)
                    # event_label = event_label[event_mask]
                    # event_segmentation = event_segmentation[event_mask]
                    event_pixel_pred = event_pixel_pred[event_mask]
                    event_scores = event_scores[event_mask]
                    # event_types = event_types[event_mask]
                    event_data = event_data[event_mask]
                    # Mask for PPN2
<<<<<<< HEAD
                    event_ppn2_mask = (~(segmentation[4][i][ppn2_batch_index] == 0)).any(dim=1)
=======
                    event_ppn2_mask = (~(segmentation[3][i][ppn2_batch_index] == 0)).any(dim=1)
>>>>>>> 22d9477f
                    event_ppn2_data = event_ppn2_data[event_ppn2_mask]
                    event_ppn2_scores = event_ppn2_scores[event_ppn2_mask]

                    # Segmentation loss (predict positives)
                    d = self.distances(event_label, event_pixel_pred)
                    d_true = self.distances(event_label, event_data)
                    positives = (d_true < 5).any(dim=0)  # FIXME can be empty
                    if positives.shape[0] == 0:
                        continue
                    loss_seg = torch.mean(self.cross_entropy(event_scores.double(), positives.long()))
                    total_class += loss_seg

                    # Accuracy for scores
                    predicted_labels = torch.argmax(event_scores, dim=-1)
                    acc = (predicted_labels == positives.long()).sum().item() / float(predicted_labels.nelement())

                    # Loss ppn1 & ppn2 (predict positives)
<<<<<<< HEAD
                    event_label_ppn1 = torch.floor(event_label/(2**(self._cfg['num_strides']-1)))
                    event_label_ppn2 = torch.floor(event_label/(2**(int(self._cfg['num_strides']/2))))
=======
                    event_label_ppn1 = torch.floor(event_label/(2**(self._num_strides-1)))
                    event_label_ppn2 = torch.floor(event_label/(2**(int(self._num_strides/2))))
>>>>>>> 22d9477f
                    d_true_ppn1 = self.distances(event_label_ppn1, event_ppn1_data)
                    d_true_ppn2 = self.distances(event_label_ppn2, event_ppn2_data)
                    positives_ppn1 = (d_true_ppn1 < 1).any(dim=0)
                    positives_ppn2 = (d_true_ppn2 < 1).any(dim=0)
                    loss_seg_ppn1 = torch.mean(self.cross_entropy(event_ppn1_scores.double(), positives_ppn1.long()))
                    loss_seg_ppn2 = torch.mean(self.cross_entropy(event_ppn2_scores.double(), positives_ppn2.long()))
                    predicted_labels_ppn1 = torch.argmax(event_ppn1_scores, dim=-1)
                    predicted_labels_ppn2 = torch.argmax(event_ppn2_scores, dim=-1)
                    acc_ppn1 = (predicted_labels_ppn1 == positives_ppn1.long()).sum().item() / float(predicted_labels_ppn1.nelement())
                    acc_ppn2 = (predicted_labels_ppn2 == positives_ppn2.long()).sum().item() / float(predicted_labels_ppn2.nelement())

                    # Distance loss
                    # positives = (d_true[:, event_mask] < 5).any(dim=0)
                    # distances_positives = d[:, event_mask][:, positives]
                    distances_positives = d[:, positives]
                    if distances_positives.shape[1] > 0:
                        d2, _ = torch.min(distances_positives, dim=0)
                        loss_seg += d2.mean()
                        total_distance += d2.mean()

                    total_loss_ppn1 += loss_seg_ppn1
                    total_loss_ppn2 += loss_seg_ppn2
                    total_acc_ppn1 += acc_ppn1
                    total_acc_ppn2 += acc_ppn2
                    total_loss += (loss_seg + loss_seg_ppn1 + loss_seg_ppn2).float()
                    total_acc += acc
                    ppn_count += 1
                else:
                    print("No particles !")

        ppn_results = {
            'ppn_acc': total_acc,
            'ppn_loss': total_loss,
            'loss_class': total_class,
            'loss_distance': total_distance,
            'loss_ppn1': total_loss_ppn1,
            'loss_ppn2': total_loss_ppn2,
            'acc_ppn1': total_acc_ppn1,
            'acc_ppn2': total_acc_ppn2
        }
        ppn_results_keys = list(ppn_results.keys())
        for key in ppn_results_keys:
            ppn_results[key + '_count'] = ppn_count
        return ppn_results<|MERGE_RESOLUTION|>--- conflicted
+++ resolved
@@ -166,11 +166,7 @@
                     # event_types = event_types[event_mask]
                     event_data = event_data[event_mask]
                     # Mask for PPN2
-<<<<<<< HEAD
-                    event_ppn2_mask = (~(segmentation[4][i][ppn2_batch_index] == 0)).any(dim=1)
-=======
                     event_ppn2_mask = (~(segmentation[3][i][ppn2_batch_index] == 0)).any(dim=1)
->>>>>>> 22d9477f
                     event_ppn2_data = event_ppn2_data[event_ppn2_mask]
                     event_ppn2_scores = event_ppn2_scores[event_ppn2_mask]
 
@@ -188,13 +184,8 @@
                     acc = (predicted_labels == positives.long()).sum().item() / float(predicted_labels.nelement())
 
                     # Loss ppn1 & ppn2 (predict positives)
-<<<<<<< HEAD
-                    event_label_ppn1 = torch.floor(event_label/(2**(self._cfg['num_strides']-1)))
-                    event_label_ppn2 = torch.floor(event_label/(2**(int(self._cfg['num_strides']/2))))
-=======
                     event_label_ppn1 = torch.floor(event_label/(2**(self._num_strides-1)))
                     event_label_ppn2 = torch.floor(event_label/(2**(int(self._num_strides/2))))
->>>>>>> 22d9477f
                     d_true_ppn1 = self.distances(event_label_ppn1, event_ppn1_data)
                     d_true_ppn2 = self.distances(event_label_ppn2, event_ppn2_data)
                     positives_ppn1 = (d_true_ppn1 < 1).any(dim=0)
