from __future__ import absolute_import
from __future__ import division
from __future__ import print_function
import numpy as np
from larcv import larcv
from mlreco.utils.ppn import get_ppn_info
from mlreco.utils.dbscan import dbscan_types
from mlreco.utils.groups import filter_duplicate_voxels, filter_duplicate_voxels_ref, filter_nonimg_voxels

# Global type labels for PDG to Particle Type Label (nominal) conversion. 
TYPE_LABELS = {
    22: 0,  # photon
    11: 1,  # e-
    -11: 1, # e+
    13: 2,  # mu-
    -13: 2, # mu+
    211: 3, # pi+
    -211: 3, # pi-
    2212: 4, # protons
}

def parse_particle_singlep_pdg(data):
    parts = data[0]
    pdgs = []
    pdg = -1
    for p in parts.as_vector():
        # print(p.track_id())
        if not p.track_id() == 1: continue
        if int(p.pdg_code()) in TYPE_LABELS.keys():
            pdg = TYPE_LABELS[int(p.pdg_code())]
        else: pdg = -1
        return np.asarray([pdg])

    return np.asarray([pdg])


def parse_particle_singlep_einit(data):
    parts = data[0]
    for p in parts.as_vector():
        is_primary = p.track_id() == p.parent_track_id()
        if not p.track_id() == 1: continue
        return p.energy_init()
    return -1


def parse_sparse2d_meta(data):
    event_tensor2d = data[0]
    projection_id = 0  # default
    if isinstance(event_tensor2d, tuple):
        projection_id = event_tensor2d[1]
        event_tensor2d = event_tensor2d[0]

    tensor2d = event_tensor2d.sparse_tensor_2d(projection_id)
    meta = tensor2d.meta()
    # return np.array([[
    #     meta.min_x(),
    #     meta.min_y(),
    #     meta.max_x(),
    #     meta.max_y(),
    #     meta.pixel_width(),
    #     meta.pixel_height()
    # ]])
    return [
        meta.min_x(),
        meta.min_y(),
        meta.max_x(),
        meta.max_y(),
        meta.pixel_width(),
        meta.pixel_height()
    ]


def parse_sparse2d_scn(data):
    """
    A function to retrieve sparse tensor input from larcv::EventSparseTensor3D object
    Returns the data in format to pass to SCN
    Args:
        array of larcv::EventSparseTensor2D
        optionally, array of (larcv::EventSparseTensor2D, int) for projection id
    Return:
        voxels - numpy array(int32) with shape (N,2) - coordinates
        data   - numpy array(float32) with shape (N,C) - pixel values/channels
    """
    meta = None
    output = []
    np_voxels = None
    for event_tensor2d in data:
        projection_id = 0  # default
        if isinstance(event_tensor2d, tuple):
            projection_id = event_tensor2d[1]
            event_tensor2d = event_tensor2d[0]

        tensor2d = event_tensor2d.sparse_tensor_2d(projection_id)
        num_point = tensor2d.as_vector().size()

        if meta is None:

            meta = tensor2d.meta()
            np_voxels = np.empty(shape=(num_point, 2), dtype=np.int32)
            larcv.fill_2d_voxels(tensor2d, np_voxels)

        # else:
        #     assert meta == tensor2d.meta()
        np_data = np.empty(shape=(num_point, 1), dtype=np.float32)
        larcv.fill_2d_pcloud(tensor2d, np_data)
        output.append(np_data)
    return np_voxels, np.concatenate(output, axis=-1)


def parse_sparse3d_scn(data):
    """
    A function to retrieve sparse tensor input from larcv::EventSparseTensor3D object
    Returns the data in format to pass to SCN
    Args:
        array of larcv::EventSparseTensor3D
    Return:
        voxels - numpy array(int32) with shape (N,3) - coordinates
        data   - numpy array(float32) with shape (N,C) - pixel values/channels
    """
    meta = None
    output = []
    np_voxels = None
    for event_tensor3d in data:
        num_point = event_tensor3d.as_vector().size()
        if meta is None:
            meta = event_tensor3d.meta()
            np_voxels = np.empty(shape=(num_point, 3), dtype=np.int32)
            larcv.fill_3d_voxels(event_tensor3d, np_voxels)
        else:
            assert meta == event_tensor3d.meta()
        np_data = np.empty(shape=(num_point, 1), dtype=np.float32)
        larcv.fill_3d_pcloud(event_tensor3d, np_data)
        output.append(np_data)
    return np_voxels, np.concatenate(output, axis=-1)


def parse_semantics(data):
    from larcv import larcv
    event_cluster3d = data[0]
    event_particle  = data[1]
    event_tensor3d = larcv.generate_semantics(event_cluster3d,event_particle)
    data = [event_tensor3d]
    res = parse_sparse3d_scn(data)
    return res


def parse_sparse3d(data):
    """
    A function to retrieve sparse tensor from larcv::EventSparseTensor3D object
    Args:
        array of larcv::EventSparseTensor3D (one per channel)
    Return:
        a numpy array with the shape (N,3+C) where 3+C represents
        (x,y,z) coordinate and C stored pixel values (channels).
    """
    meta = None
    output = []
    for event_tensor3d in data:
        num_point = event_tensor3d.as_vector().size()
        if meta is None:
            meta = event_tensor3d.meta()
            np_voxels = np.empty(shape=(num_point, 3), dtype=np.int32)
            larcv.fill_3d_voxels(event_tensor3d, np_voxels)
            output.append(np_voxels)
        else:
            assert meta == event_tensor3d.meta()
        np_values = np.empty(shape=(num_point, 1), dtype=np.float32)
        larcv.fill_3d_pcloud(event_tensor3d, np_values)
        output.append(np_values)
    return np.concatenate(output, axis=-1)


def parse_tensor3d(data):
    """
    A function to retrieve larcv::EventSparseTensor3D as a dense numpy array
    Args:
        array of larcv::EventSparseTensor3D
    Return:
        a numpy array of a dense 3d tensor object, last dimension = channels
    """
    np_data = []
    meta = None
    for event_tensor3d in data:
        if meta is None:
            meta = event_tensor3d.meta()
        else:
            assert meta == event_tensor3d.meta()
        np_data.append(np.array(larcv.as_ndarray(event_tensor3d)))
    return np.stack(np_data, axis=-1)


def parse_weights(data):
    """
    A function to generate weights from larcv::EventSparseTensor3D and larcv::Particle list
    Args:
        length 3 array of larcv::EventSparseTensor3D x2 and larcv::EventParticle
    Return:
        a numpy array of sparse 3d tensor object
    """
    event_tensor3d = data[0]
    num_point = event_tensor3d.as_vector().size()
    np_voxels = np.empty(shape=(num_point, 3), dtype=np.int32)
    larcv.fill_3d_voxels(event_tensor3d, np_voxels)

    event_index = data[1]
    assert num_point == event_index.as_vector().size()
    np_index = np.empty(shape=(num_point, 1), dtype=np.float32)
    larcv.fill_3d_pcloud(event_index, np_index)

    particles = data[2]
    num_voxels = np.array([1. / (p.num_voxels()+1) for p in particles.as_vector()])

    return np_voxels, num_voxels[np_index.astype(int)]


def parse_particle_asis(data):
    """
    A function to copy construct & return an array of larcv::Particle
    Args:
        length 1 array of larcv::EventParticle
    Return:
        a python list of larcv::Particle object
    """
    particles = data[0]
    clusters  = data[1]
    assert particles.as_vector().size() in [clusters.as_vector().size(),clusters.as_vector().size()-1]

    meta = clusters.meta()

    particles = [larcv.Particle(p) for p in data[0].as_vector()]
    funcs = ["first_step","last_step","position","end_position"]
    for p in particles:
        for f in funcs:
            pos = getattr(p,f)()
            x = (pos.x() - meta.min_x()) / meta.size_voxel_x()
            y = (pos.y() - meta.min_y()) / meta.size_voxel_y()
            z = (pos.z() - meta.min_z()) / meta.size_voxel_z()
            # x = (pos.x() - meta.origin().x) / meta.size_voxel_x()
            # y = (pos.y() - meta.origin().y) / meta.size_voxel_y()
            # z = (pos.z() - meta.origin().z) / meta.size_voxel_z()
            # x = pos.x() * meta.size_voxel_x() + meta.origin().x
            # y = pos.y() * meta.size_voxel_y() + meta.origin().y
            # z = pos.z() * meta.size_voxel_z() + meta.origin().z
            getattr(p,f)(x,y,z,pos.t())
    return particles

def parse_particle_coords(data):
    '''
    Function that returns particle coordinates (start and end) and start time.
    This is used for particle clustering into interactions
    :param data:
    :return: numpy.ndarray (N,7) -> [first_step_x, first_step_y, first_step_z,
                                        last_step_x, last_step_y, last_step_z, first_step_t]
    '''
    # Scale particle coordinates to image size
    particles = parse_particle_asis(data)

    # Make features
    particle_feats = []
    for i, p in enumerate(particles):
        start_point = last_point = [p.first_step().x(), p.first_step().y(), p.first_step().z()]
        if p.shape() == 1: # End point only meaningful and thought out for tracks
            last_point  = [p.last_step().x(), p.last_step().y(), p.last_step().z()]
        particle_feats.append(np.concatenate((start_point, last_point, [p.first_step().t()])))

    particle_feats = np.vstack(particle_feats)
    return particle_feats[:,:3], particle_feats[:,3:]


def parse_particle_points(data):
    """
    A function to retrieve particles ground truth points tensor, includes
    spatial coordinates and point type.
    Args:
        length 2 array of larcv::EventSparseTensor3D and larcv::EventParticle
    Return:
        a numpy array with the shape (N,3) where 3 represents (x,y,z)
        coordinate
        a numpy array with the shape (N, 2) where 2 represents the class of the ground truth point
        and the particle data index in this order.
    """
    particles_v = data[1].as_vector()
    part_info = get_ppn_info(particles_v, data[0].meta())
    # For open data - to reproduce
    # part_info = get_ppn_info(particles_v, data[0].meta(), min_voxel_count=7, min_energy_deposit=10, use_particle_shape=False)
    # part_info = get_ppn_info(particles_v, data[0].meta(), min_voxel_count=5, min_energy_deposit=10, use_particle_shape=False)
    if part_info.shape[0] > 0:
        #return part_info[:, :3], part_info[:, 3][:, None]
        return part_info[:, :3], np.column_stack([part_info[:, -6],part_info[:, -1]])
    else:
        #return np.empty(shape=(0, 3), dtype=np.int32), np.empty(shape=(0, 1), dtype=np.float32)
        return np.empty(shape=(0, 3), dtype=np.int32), np.empty(shape=(0, 2), dtype=np.float32)


def parse_particle_graph(data):
    """
    A function to parse larcv::EventParticle to construct edges between particles (i.e. clusters)
    Args:
        length 1 array of larcv::EventParticle
    Return:
        a numpy array of directed edges where each edge is (parent,child) batch index ID.
    """
    particles = data[0]

    # For convention, construct particle id => cluster id mapping
    particle_to_cluster = np.zeros(shape=[particles.as_vector().size()],dtype=np.int32)

    # Fill edges (directed, [parent,child] pair)
    edges = np.empty((0,2), dtype = np.int32)
    for cluster_id in range(particles.as_vector().size()):
        p = particles.as_vector()[cluster_id]
        #print(p.id(), p.parent_id(), p.group_id())
        if p.parent_id() != p.id():
            edges = np.vstack((edges, [int(p.parent_id()),cluster_id]))
        if p.parent_id() == p.id() and p.group_id() != p.id():
            edges = np.vstack((edges, [int(p.group_id()),cluster_id]))

    return edges


def parse_particle_graph_corrected(data):
    """
    A function to parse larcv::EventParticle to construct edges between particles (i.e. clusters)
    Args:
        length 2 array of larcv::EventParticle and larcv::EventClusterVoxel3D
    Return:
        a numpy array of directed edges where each edge is (parent,child) batch index ID.
    """
    particles = data[0]
    cluster_event = data[1]

    # For convention, construct particle id => cluster id mapping
    num_clusters = cluster_event.size()
    num_particles = particles.as_vector().size()
    assert num_clusters == num_particles

    zero_nodes = []
    zero_nodes_pid = []

    # Fill edges (directed, [parent,child] pair)
    edges = np.empty((0,2), dtype = np.int32)
    for cluster_id in range(num_particles):
        cluster = cluster_event.as_vector()[cluster_id]
        num_points = cluster.as_vector().size()
        p = particles.as_vector()[cluster_id]
        #print(p.id(), p.parent_id(), p.group_id())
        if p.id() != p.group_id():
            continue
        if p.parent_id() != p.group_id():
            edges = np.vstack((edges, [int(p.parent_id()),p.group_id()]))
        if num_points == 0:
            zero_nodes.append(p.group_id())
            zero_nodes_pid.append(cluster_id)

    # Remove zero pixel nodes:
    # print('------------------------------')
    # print(edges)
    # print(zero_nodes)
    for i, zn in enumerate(zero_nodes):
        children = np.where(edges[:, 0] == zn)[0]
        if len(children) == 0:
            edges = edges[edges[:, 0] != zn]
            edges = edges[edges[:, 1] != zn]
            continue
        parent = np.where(edges[:, 1] == zn)[0]
        assert len(parent) <= 1
        # If zero node has a parent, then assign children to that parent
        if len(parent) == 1:
            parent_id = edges[parent][0][0]
            edges[:, 0][children] = parent_id
        else:
            edges = edges[edges[:, 0] != zn]
        edges = edges[edges[:, 1] != zn]
    # print(edges)

    return edges


def parse_dbscan(data):
    """
    A function to create dbscan tensor
    Args:
        length 1 array of larcv::EventSparseTensor3D
    Return:
        voxels - numpy array(int32) with shape (N,3) - coordinates
        data   - numpy array(float32) with shape (N,1) - dbscan cluster. -1 if not assigned
    """
    np_voxels, np_types = parse_sparse3d_scn(data)
    # now run dbscan on data
    clusts = dbscan_types(np_voxels, np_types)
    # start with no clusters assigned.
    np_types.fill(-1)
    for i, c in enumerate(clusts):
        np_types[c] = i
    return np_voxels, np_types


def parse_cluster2d(data):
    """
    A function to retrieve clusters tensor
    Args:
        length 1 array of larcv::EventClusterVoxel3D
    Return:
        a numpy array with the shape (N,3) where 3 represents (x,y,z)
        coordinate
        a numpy array with the shape (N,2) where 2 is pixel value and cluster id, respectively
    """
    cluster_event = data[0].as_vector().front()
    meta = cluster_event.meta()
    num_clusters = cluster_event.size()
    clusters_voxels, clusters_features = [], []
    for i in range(num_clusters):
        cluster = cluster_event.as_vector()[i]
        num_points = cluster.as_vector().size()
        if num_points > 0:
            x = np.empty(shape=(num_points,), dtype=np.int32)
            y = np.empty(shape=(num_points,), dtype=np.int32)
            value = np.empty(shape=(num_points,), dtype=np.float32)
            larcv.as_flat_arrays(cluster,meta,x, y, value)
            cluster_id = np.full(shape=(cluster.as_vector().size()),
                                 fill_value=i, dtype=np.float32)
            clusters_voxels.append(np.stack([x, y], axis=1))
            clusters_features.append(np.column_stack([value, cluster_id]))
    np_voxels   = np.concatenate(clusters_voxels, axis=0)
    np_features = np.concatenate(clusters_features, axis=0)

    return np_voxels, np_features


def parse_cluster3d(data):
    """
    a function to retrieve clusters tensor
    args:
        length 1 array of larcv::EventClusterVoxel3D
    return:
        a numpy array with the shape (n,3) where 3 represents (x,y,z)
        coordinate
        a numpy array with the shape (n,2) where 2 is voxel value and cluster id, respectively
    """
    cluster_event = data[0]
    meta = cluster_event.meta()
    num_clusters = cluster_event.as_vector().size()
    clusters_voxels, clusters_features = [], []
    for i in range(num_clusters):
        cluster = cluster_event.as_vector()[i]
        num_points = cluster.as_vector().size()
        if num_points > 0:
            x = np.empty(shape=(num_points,), dtype=np.int32)
            y = np.empty(shape=(num_points,), dtype=np.int32)
            z = np.empty(shape=(num_points,), dtype=np.int32)
            value = np.empty(shape=(num_points,), dtype=np.float32)
            larcv.as_flat_arrays(cluster,meta,x, y, z, value)
            cluster_id = np.full(shape=(cluster.as_vector().size()),
                                 fill_value=i, dtype=np.float32)
            clusters_voxels.append(np.stack([x, y, z], axis=1))
            clusters_features.append(np.column_stack([value,cluster_id]))
    np_voxels   = np.concatenate(clusters_voxels, axis=0)
    np_features = np.concatenate(clusters_features, axis=0)
    return np_voxels, np_features


def parse_cluster3d_full(data):
    """
    a function to retrieve clusters tensor
    args:
        length 2 array of larcv::EventClusterVoxel3D and larcv::EventParticle
    return:
        a numpy array with the shape (n,3) where 3 represents (x,y,z)
        coordinate
        a numpy array with the shape (n,6) where 6 is voxel value,
        cluster id, group id interaction id, nu id and semantic type, respectively
    """
    cluster_event = data[0]
    particles_v = data[1].as_vector()
    meta = cluster_event.meta()
    num_clusters = cluster_event.as_vector().size()
    clusters_voxels, clusters_features = [], []

    from mlreco.utils.groups import get_valid_group_id, get_interaction_id, get_nu_id
    group_ids = get_valid_group_id(cluster_event, particles_v)
    #group_ids = np.array([p.group_id() for p in particles_v])
    inter_ids = get_interaction_id(particles_v)
    nu_ids    = get_nu_id(cluster_event, particles_v, inter_ids)

    for i in range(num_clusters):
        cluster = cluster_event.as_vector()[i]
        num_points = cluster.as_vector().size()
        if num_points > 0:
            x = np.empty(shape=(num_points,), dtype=np.int32)
            y = np.empty(shape=(num_points,), dtype=np.int32)
            z = np.empty(shape=(num_points,), dtype=np.int32)
            value = np.empty(shape=(num_points,), dtype=np.float32)
            larcv.as_flat_arrays(cluster,meta,x, y, z, value)
            assert i == particles_v[i].id()
            cluster_id = np.full(shape=(cluster.as_vector().size()),
                                 fill_value=particles_v[i].id(), dtype=np.float32)
            group_id = np.full(shape=(cluster.as_vector().size()),
                               #fill_value=particles_v[i].group_id(), dtype=np.float32)
                               fill_value=group_ids[i], dtype=np.float32)
            inter_id = np.full(shape=(cluster.as_vector().size()),
                               fill_value=inter_ids[i], dtype=np.float32)
            t = int(particles_v[i].pdg_code())
            if t in TYPE_LABELS.keys():
                pdg = np.full(shape=(cluster.as_vector().size()),
                                fill_value=TYPE_LABELS[t], dtype=np.float32)
            else:
                pdg = np.full(shape=(cluster.as_vector().size()),
                                fill_value=-1, dtype=np.float32)
            nu_id = np.full(shape=(cluster.as_vector().size()),
                            fill_value=nu_ids[i], dtype=np.float32)
            sem_type = np.full(shape=(cluster.as_vector().size()),
                               fill_value=particles_v[i].shape(), dtype=np.float32)
            clusters_voxels.append(np.stack([x, y, z], axis=1))
            clusters_features.append(np.column_stack([value,cluster_id,group_id,inter_id,nu_id,pdg,sem_type]))
    np_voxels   = np.concatenate(clusters_voxels, axis=0)
    np_features = np.concatenate(clusters_features, axis=0)

    return np_voxels, np_features


def parse_cluster3d_types(data):
    """
    a function to retrieve clusters tensor
    args:
        length 2 array of larcv::EventClusterVoxel3D and larcv::EventParticle
    return:
        a numpy array with the shape (n,3) where 3 represents (x,y,z)
        coordinate
        a numpy array with the shape (n,6) where 6 is voxel value,
        cluster id, group id interaction id, nu id and semantic type, respectively
    """
    cluster_event = data[0]
    particles_v = data[1].as_vector()
    TYPE_LABELS = {
        22: 0,  # photon
        11: 1,  # e-
        -11: 1, # e+
        13: 2,  # mu-
        -13: 2, # mu+
        211: 3, # pi+
        -211: 3, # pi-
        2212: 4, # protons
    }
    # print(cluster_event)
    # assert False
    meta = cluster_event.meta()
    num_clusters = cluster_event.as_vector().size()
    clusters_voxels, clusters_features = [], []

    from mlreco.utils.groups import get_valid_group_id, get_interaction_id, get_nu_id
    group_ids = get_valid_group_id(cluster_event, particles_v)
    inter_ids = get_interaction_id(particles_v)
    nu_ids    = get_nu_id(cluster_event, particles_v, inter_ids)

    for i in range(num_clusters):
        cluster = cluster_event.as_vector()[i]
        num_points = cluster.as_vector().size()
        if num_points > 0:
            x = np.empty(shape=(num_points,), dtype=np.int32)
            y = np.empty(shape=(num_points,), dtype=np.int32)
            z = np.empty(shape=(num_points,), dtype=np.int32)
            value = np.empty(shape=(num_points,), dtype=np.float32)
            larcv.as_flat_arrays(cluster,meta,x, y, z, value)
            assert i == particles_v[i].id()
            cluster_id = np.full(shape=(cluster.as_vector().size()),
                                 fill_value=particles_v[i].id(), dtype=np.float32)
            group_id = np.full(shape=(cluster.as_vector().size()),
                               #fill_value=particles_v[i].group_id(), dtype=np.float32)
                               fill_value=group_ids[i], dtype=np.float32)
            t = int(particles_v[i].pdg_code())
            if t in TYPE_LABELS.keys():
                pdg = np.full(shape=(cluster.as_vector().size()),
                                fill_value=TYPE_LABELS[t], dtype=np.float32)
            else:
                pdg = np.full(shape=(cluster.as_vector().size()),
                                fill_value=-1, dtype=np.float32)
            clusters_voxels.append(np.stack([x, y, z], axis=1))
            clusters_features.append(np.column_stack([value, cluster_id, group_id, pdg]))
    np_voxels   = np.concatenate(clusters_voxels, axis=0)
    np_features = np.concatenate(clusters_features, axis=0)
    # mask = np_features[:, 6] == np.unique(np_features[:, 6])[0]

    # print(np_features[mask][:, [0, 1, 5, 6]])
    return np_voxels, np_features


def parse_cluster3d_kinematics(data):
    """
    a function to retrieve clusters tensor
    args:
        length 2 array of larcv::EventClusterVoxel3D and larcv::EventParticle
    return:
        a numpy array with the shape (n,3) where 3 represents (x,y,z)
        coordinate
        a numpy array with the shape (n,6) where 6 is voxel value,
        cluster id, group id interaction id, nu id and semantic type, respectively
    """
    cluster_event = data[0]
    particles_v = data[1].as_vector()
    TYPE_LABELS = {
        22: 0,  # photon
        11: 1,  # e-
        -11: 1, # e+
        13: 2,  # mu-
        -13: 2, # mu+
        211: 3, # pi+
        -211: 3, # pi-
        2212: 4, # protons
    }
    # print(cluster_event)
    # assert False
    meta = cluster_event.meta()
    num_clusters = cluster_event.as_vector().size()
    clusters_voxels, clusters_features = [], []

    from mlreco.utils.groups import get_valid_group_id, get_interaction_id, get_nu_id
    group_ids = get_valid_group_id(cluster_event, particles_v)
    inter_ids = get_interaction_id(particles_v)
    nu_ids    = get_nu_id(cluster_event, particles_v, inter_ids)

    for i in range(num_clusters):
        cluster = cluster_event.as_vector()[i]
        num_points = cluster.as_vector().size()
        if num_points > 0:
            x = np.empty(shape=(num_points,), dtype=np.int32)
            y = np.empty(shape=(num_points,), dtype=np.int32)
            z = np.empty(shape=(num_points,), dtype=np.int32)
            value = np.empty(shape=(num_points,), dtype=np.float32)
            larcv.as_flat_arrays(cluster,meta,x, y, z, value)
            assert i == particles_v[i].id()
            cluster_id = np.full(shape=(cluster.as_vector().size()),
                                 fill_value=particles_v[i].id(), dtype=np.float32)
            group_id = np.full(shape=(cluster.as_vector().size()),
                               #fill_value=particles_v[i].group_id(), dtype=np.float32)
                               fill_value=group_ids[i], dtype=np.float32)
            t = int(particles_v[i].pdg_code())
            px = particles_v[i].px()
            py = particles_v[i].py()
            pz = particles_v[i].pz()
            p = np.sqrt(px**2 + py**2 + pz**2) / 1000.0
            p = np.full(shape=(cluster.as_vector().size()),
                                fill_value=p, dtype=np.float32)
            if t in TYPE_LABELS.keys():
                pdg = np.full(shape=(cluster.as_vector().size()),
                                fill_value=TYPE_LABELS[t], dtype=np.float32)
            else:
                pdg = np.full(shape=(cluster.as_vector().size()),
                                fill_value=-1, dtype=np.float32)
            clusters_voxels.append(np.stack([x, y, z], axis=1))
            clusters_features.append(np.column_stack([value, cluster_id, group_id, pdg, p]))
    np_voxels   = np.concatenate(clusters_voxels, axis=0)
    np_features = np.concatenate(clusters_features, axis=0)
    # mask = np_features[:, 6] == np.unique(np_features[:, 6])[0]

    # print(np_features[mask][:, [0, 1, 5, 6]])
    return np_voxels, np_features


def parse_cluster3d_kinematics_clean(data):
    grp_voxels, grp_data = parse_cluster3d_kinematics(data)
    _, cluster_data = parse_cluster3d_full(data)
    img_voxels, img_data = parse_sparse3d_scn([data[2]])

    grp_data = np.concatenate([grp_data, cluster_data[:, -1][:, None]], axis=1)
    grp_voxels, grp_data = clean_data(grp_voxels, grp_data, img_voxels, img_data, data[0].meta())
    return grp_voxels, grp_data[:, :-1]



def parse_cluster3d_full_fragment(data):
    """
    A function to retrieve clusters tensor
    Args:
        length 1 array of larcv::EventClusterVoxel3D
    Return:
        a numpy array with the shape (N,3) where 3 represents (x,y,z)
        coordinate
        a numpy array with the shape (N,2) where 2 is cluster id and voxel value respectively
    """
    cluster_event = data[0]
    meta = cluster_event.meta()
    num_clusters = cluster_event.as_vector().size()
    clusters_voxels, clusters_features = [], []
    for i in range(num_clusters):
        cluster = cluster_event.as_vector()[i]
        num_points = cluster.as_vector().size()
        if num_points > 0:
            x = np.empty(shape=(num_points,), dtype=np.int32)
            y = np.empty(shape=(num_points,), dtype=np.int32)
            z = np.empty(shape=(num_points,), dtype=np.int32)
            value = np.empty(shape=(num_points,), dtype=np.float32)
            larcv.as_flat_arrays(cluster,meta,x, y, z, value)
            cluster_id = np.full(shape=(cluster.as_vector().size()),
                                 fill_value=i, dtype=np.float32)
            clusters_voxels.append(np.stack([x, y, z], axis=1))
            clusters_features.append(np.column_stack([cluster_id,value]))
    np_voxels   = np.concatenate(clusters_voxels, axis=0)
    np_features = np.concatenate(clusters_features, axis=0)
    return np_voxels, np_features


def parse_cluster3d_fragment(data):
    """
    A function to retrieve clusters tensor
    Args:
        length 1 array of larcv::EventClusterVoxel3D
    Return:
        a numpy array with the shape (N,3) where 3 represents (x,y,z)
        coordinate
        a numpy array with the shape (N,2) where 2 is cluster id and voxel value respectively
    """
    grp_voxels, grp_data = parse_cluster3d([data[0]])
    label_voxels, label_data = parse_sparse3d_scn([data[1]])

    # step 1: lexicographically sort group data
    perm = np.lexsort(grp_voxels.T)
    grp_voxels = grp_voxels[perm,:]
    grp_data = grp_data[perm]

    perm = np.lexsort(label_voxels.T)
    label_voxels = label_voxels[perm,:]
    label_data = label_data[perm]

    # step 2: remove duplicates
    sel1 = filter_duplicate_voxels(grp_voxels, usebatch=False)
    inds1 = np.where(sel1)[0]
    grp_voxels = grp_voxels[inds1,:]
    grp_data = grp_data[inds1]

    sel2 = filter_nonimg_voxels(grp_voxels, label_voxels[(label_data<4).reshape((-1,)),:], usebatch=False)
    inds2 = np.where(sel2)[0]
    grp_voxels = grp_voxels[inds2]
    grp_data = grp_data[inds2]

    return grp_voxels, np.flip(grp_data, axis=1)


def parse_sparse3d_fragment(data):
    """
    A function to retrieve clusters tensor
    Args:
        length 1 array of larcv::EventClusterVoxel3D
    Return:
        a numpy array with the shape (N,3) where 3 represents (x,y,z)
        coordinate
        a numpy array with the shape (N,2) where 2 is cluster id and voxel value respectively
    """
    img_voxels, img_data = parse_sparse3d_scn(data)
    perm = np.lexsort(img_voxels.T)
    img_voxels = img_voxels[perm]
    img_data = img_data[perm]
    img_voxels, unique_indices = np.unique(img_voxels, axis=0, return_index=True)
    img_data = img_data[unique_indices]
    mask = img_data.squeeze(1) < 4
    img_voxels, img_data = img_voxels[mask], img_data[mask]
    perm = np.lexsort(img_voxels.T)
    img_voxels = img_voxels[perm]
    img_data = img_data[perm]

    return img_voxels, img_data


def parse_cluster3d_clean(data):
    """
    A function to retrieve clusters tensor.  Do the following cleaning:
    1) lexicographically sort group data (images are lexicographically sorted)
    2) remove voxels from group data that are not in image
    3) choose only one group per voxel (by lexicographic order)
    Args:
        length 3 array of larcv::EventClusterVoxel3D, larcv::EventSparseTensor3D
        and larcv::EventParticle
    Return:
        a numpy array with the shape (N,3) where 3 represents (x,y,z)
        coordinate
        a numpy array with the shape (N,2) where 2 represents (value, cluster_id)
    """
    grp_voxels, grp_data = parse_cluster3d_full([data[0], data[2]])
    img_voxels, img_data = parse_sparse3d_scn([data[1]])

    # step 1: lexicographically sort group data
    perm = np.lexsort(grp_voxels.T)
    grp_voxels = grp_voxels[perm,:]
    grp_data = grp_data[perm]

    perm = np.lexsort(img_voxels.T)
    img_voxels = img_voxels[perm,:]
    img_data = img_data[perm]

    # step 2: remove duplicates
    sel1 = filter_duplicate_voxels(grp_voxels, usebatch=False)
    inds1 = np.where(sel1)[0]
    grp_voxels = grp_voxels[inds1,:]
    grp_data = grp_data[inds1]

    # step 3: remove voxels not in image
    sel2 = filter_nonimg_voxels(grp_voxels, img_voxels, usebatch=False)
    inds2 = np.where(sel2)[0]
    grp_voxels = grp_voxels[inds2,:]
    grp_data = grp_data[inds2]

    return grp_voxels, grp_data


def clean_data(grp_voxels, grp_data, img_voxels, img_data, meta):
    # step 1: lexicographically sort group data
    perm = np.lexsort(grp_voxels.T)
    grp_voxels = grp_voxels[perm,:]
    grp_data = grp_data[perm]

    perm = np.lexsort(img_voxels.T)
    img_voxels = img_voxels[perm,:]
    img_data = img_data[perm]

    # step 2: remove duplicates
<<<<<<< HEAD
    sel1 = filter_duplicate_voxels_ref(grp_voxels, grp_data[:,-1], meta, usebatch=True, precedence=[0,2,1,3,4])
=======
    sel1 = filter_duplicate_voxels_ref(grp_voxels, grp_data[:,-1], data[0].meta(), usebatch=True)
>>>>>>> fee7b74a
    inds1 = np.where(sel1)[0]
    grp_voxels = grp_voxels[inds1,:]
    grp_data = grp_data[inds1]

    # step 3: remove voxels not in image
    sel2 = filter_nonimg_voxels(grp_voxels, img_voxels, usebatch=False)
    inds2 = np.where(sel2)[0]
    grp_voxels = grp_voxels[inds2,:]
    grp_data = grp_data[inds2]
    return grp_voxels, grp_data


def parse_cluster3d_clean_full(data):
    """
    A function to retrieve clusters tensor.  Do the following cleaning:
    1) lexicographically sort group data (images are lexicographically sorted)
    2) remove voxels from group data that are not in image
    3) choose only one group per voxel (by lexicographic order)
    Args:
        length 3 array of larcv::EventClusterVoxel3D, larcv::EventParticle and larcv::EventSparseTensor3D
    Return:
        a numpy array with the shape (N,3) where 3 represents (x,y,z)
        coordinate
        a numpy array with the shape (N,4) where 4 represens (value, cluster_id, group_id, sem_type)
    """
    grp_voxels, grp_data = parse_cluster3d_full(data)
    img_voxels, img_data = parse_sparse3d_scn([data[2]])

    grp_voxels, grp_data = clean_data(grp_voxels, grp_data, img_voxels, img_data, data[0].meta())

    # step 4: override semantic labels with those from sparse3d
    # and give labels -1 to all voxels of class 4 and above
    grp_data[:,-1] = img_data[:,-1]
    grp_data[img_data[:,-1] > 3,1:5] = -1

    return grp_voxels, grp_data


def parse_sparse3d_clean(data):
    """
    A function to retrieve clusters tensor.  Do the following cleaning:
    1) lexicographically sort coordinates
    2) choose only one group per voxel (by lexicographic order)
    3) get labels from the image labels for each voxel in addition to groups
    Args:
        length 3 array of larcv::EventSparseTensor3D
        Typically [sparse3d_mcst_reco, sparse3d_mcst_reco_group, sparse3d_fivetypes_reco]
    Return:
        a numpy array with the shape (N,3) where 3 represents (x,y,z)
        coordinate
        a numpy array with the shape (N,3) where 3 is energy + cluster id + label
    """
    img_voxels, img_data = parse_sparse3d_scn([data[0]])
    perm = np.lexsort(img_voxels.T)
    img_voxels = img_voxels[perm]
    #img_data = img_data[perm]
    img_voxels, unique_indices = np.unique(img_voxels, axis=0, return_index=True)
    #img_data = img_data[unique_indices]

    grp_voxels, grp_data = parse_sparse3d_scn([data[1]])
    perm = np.lexsort(grp_voxels.T)
    grp_voxels = grp_voxels[perm]
    grp_data = grp_data[perm]
    grp_voxels, unique_indices = np.unique(grp_voxels, axis=0, return_index=True)
    grp_data = grp_data[unique_indices]

    label_voxels, label_data = parse_sparse3d_scn([data[2]])
    perm = np.lexsort(label_voxels.T)
    label_voxels = label_voxels[perm]
    label_data = label_data[perm]
    label_voxels, unique_indices = np.unique(label_voxels, axis=0, return_index=True)
    label_data = label_data[unique_indices]

    sel2 = filter_nonimg_voxels(grp_voxels, label_voxels[(label_data<5).reshape((-1,)),:], usebatch=False)
    inds2 = np.where(sel2)[0]
    grp_voxels = grp_voxels[inds2]
    grp_data = grp_data[inds2]

    sel2 = filter_nonimg_voxels(img_voxels, label_voxels[(label_data<5).reshape((-1,)),:], usebatch=False)
    inds2 = np.where(sel2)[0]
    img_voxels = img_voxels[inds2]
    img_data = img_data[inds2]
    return grp_voxels, np.concatenate([img_data, grp_data, label_data[label_data<5][:, None]], axis=1)


def parse_cluster3d_scales(data):
    """
    Retrieves clusters tensors at different spatial sizes.
    Parameters
    ----------
    data: list
        length 2 array of larcv::EventClusterVoxel3D and larcv::EventSparseTensor3D
    Returns
    -------
    list of tuples
    """
    grp_voxels, grp_data = parse_cluster3d_clean_full(data)
    spatial_size = data[0].meta().num_voxel_x()
    max_depth = int(np.floor(np.log2(spatial_size))-1)
    scales = []
    for d in range(max_depth):
        scale_voxels = np.floor(grp_voxels/2**d)#.astype(int)
        scale_voxels, unique_indices = np.unique(scale_voxels, axis=0, return_index=True)
        scale_data = grp_data[unique_indices]
        scales.append((scale_voxels, scale_data))
    return scales


def parse_sparse3d_scn_scales(data):
    """
    Retrieves sparse tensors at different spatial sizes.
    Parameters
    ----------
    data: list
        length 1 array of larcv::EventSparseTensor3D
    Returns
    -------
    list of tuples
    """
    grp_voxels, grp_data = parse_sparse3d_scn(data)
    perm = np.lexsort(grp_voxels.T)
    grp_voxels = grp_voxels[perm]
    grp_data = grp_data[perm]

    spatial_size = data[0].meta().num_voxel_x()
    max_depth = int(np.floor(np.log2(spatial_size))-1)
    scales = []
    for d in range(max_depth):
        scale_voxels = np.floor(grp_voxels/2**d)#.astype(int)
        scale_voxels, unique_indices = np.unique(scale_voxels, axis=0, return_index=True)
        scale_data = grp_data[unique_indices]
        # perm = np.lexsort(scale_voxels.T)
        # scale_voxels = scale_voxels[perm]
        # scale_data = scale_data[perm]
        scales.append((scale_voxels, scale_data))
    return scales<|MERGE_RESOLUTION|>--- conflicted
+++ resolved
@@ -7,7 +7,7 @@
 from mlreco.utils.dbscan import dbscan_types
 from mlreco.utils.groups import filter_duplicate_voxels, filter_duplicate_voxels_ref, filter_nonimg_voxels
 
-# Global type labels for PDG to Particle Type Label (nominal) conversion. 
+# Global type labels for PDG to Particle Type Label (nominal) conversion.
 TYPE_LABELS = {
     22: 0,  # photon
     11: 1,  # e-
@@ -812,11 +812,7 @@
     img_data = img_data[perm]
 
     # step 2: remove duplicates
-<<<<<<< HEAD
-    sel1 = filter_duplicate_voxels_ref(grp_voxels, grp_data[:,-1], meta, usebatch=True, precedence=[0,2,1,3,4])
-=======
     sel1 = filter_duplicate_voxels_ref(grp_voxels, grp_data[:,-1], data[0].meta(), usebatch=True)
->>>>>>> fee7b74a
     inds1 = np.where(sel1)[0]
     grp_voxels = grp_voxels[inds1,:]
     grp_data = grp_data[inds1]
