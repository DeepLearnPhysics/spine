--- conflicted
+++ resolved
@@ -50,11 +50,8 @@
     """
     particles: List[object] = None
     particle_ids: np.ndarray = None
-<<<<<<< HEAD
-=======
     num_particles: int = None
     particle_counts: np.ndarray = None
->>>>>>> a06f04eb
     primary_particle_counts: np.ndarray = None
     vertex: np.ndarray = None
     is_fiducial: bool = False
@@ -72,14 +69,10 @@
     _topology: str = field(init=False, repr=False)
 
     # Fixed-length attributes
-<<<<<<< HEAD
-    _fixed_length_attrs = {'vertex': 3, 'primary_particle_counts': len(PID_LABELS) - 1}
-=======
     _fixed_length_attrs = {
             'vertex': 3, 'particle_counts': len(PID_LABELS) - 1,
             'primary_particle_counts': len(PID_LABELS) - 1
     }
->>>>>>> a06f04eb
 
     # Variable-length attributes as (key, dtype) pairs
     _var_length_attrs = {
