"""Module with a data class objects which represent output interactions."""

from typing import List
from dataclasses import dataclass, field
from warnings import warn

import numpy as np

from spine.utils.globals import PID_LABELS, PID_TAGS
from spine.utils.decorators import inherit_docstring

from spine.data.neutrino import Neutrino

from .base import RecoBase, TruthBase

__all__ = ['RecoInteraction', 'TruthInteraction']


@dataclass(eq=False)
class InteractionBase:
    """Base interaction-specific information.

    Attributes
    ----------
    particles : List[object]
        List of particles that make up the interaction
    primary_particles: List[object]
        List of primary particles associated with the interaction
    particle_ids : np.ndarray
        List of Particle IDs that make up this interaction
    primary_particle_ids : np.ndarray
        List of primary Particle IDs associated with this interaction
    num_particles : int
        Number of particles that make up this interaction
    num_primary_particles : int
        Number of primary particles associated with this interaction
    particle_counts : np.ndarray
        (P) Number of particles of each species in this interaction
    primary_particle_counts : np.ndarray
        (P) Number of primary particles of each species in this interaction
    vertex : np.ndarray
        (3) Coordinates of the interaction vertex
    is_fiducial : bool
        Whether this interaction vertex is inside the fiducial volume
    is_flash_matched : bool
        True if the interaction was matched to an optical flash
    flash_ids : np.ndarray
        (F) Indices of the optical flashes the interaction is matched to
    flash_volume_ids : np.ndarray
        (F) Indices of the optical volumes the flashes where recorded in
    flash_times : np.ndarray
        (F) Times at which the flashes occurred in microseconds
    flash_scores : np.ndarray
        (F) Flash matching quality scores reported for each match
    flash_total_pe : float
        Total number of photoelectrons associated with the flash
    flash_hypo_pe : float
        Total number of photoelectrons expected to be produced by the interaction
    topology : str
        String representing the interaction topology
    """
    particles: List[object] = None
    primary_particles: List[object] = None
    particle_ids: np.ndarray = None
    primary_particle_ids: np.ndarray = None
    num_particles: int = None
    num_primary_particles: int = None
    particle_counts: np.ndarray = None
    primary_particle_counts: np.ndarray = None
    vertex: np.ndarray = None
    is_fiducial: bool = False
    is_flash_matched: bool = False
    flash_ids: np.ndarray = None
    flash_volume_ids: np.ndarray = None
    flash_times: np.ndarray = None
    flash_scores: np.ndarray = None
    flash_total_pe: float = -1.
    flash_hypo_pe: float = -1.
    topology: str = None

    # Fixed-length attributes
    _fixed_length_attrs = (
            ('vertex', 3), ('particle_counts', len(PID_LABELS) - 1),
            ('primary_particle_counts', len(PID_LABELS) - 1)
    )

    # Variable-length attributes as (key, dtype) pairs
    _var_length_attrs = (
            ('particles', object), ('primary_particles', object),
            ('particle_ids', np.int32), ('primary_particle_ids', np.int32),
            ('flash_ids', np.int32), ('flash_volume_ids', np.int32),
            ('flash_times', np.float32), ('flash_scores', np.float32)
    )

    # Attributes specifying coordinates
    _pos_attrs = ('vertex',)

    # Boolean attributes
    _bool_attrs = ('is_fiducial', 'is_flash_matched')

    # Attributes that must never be stored to file
    _skip_attrs = ('particles', 'primary_particles')

    def __str__(self):
        """Human-readable string representation of the interaction object.

        Results
        -------
        str
            Basic information about the interaction properties
        """
        match = self.match_ids[0] if len(self.match_ids) > 0 else -1
        info = (f"Interaction(ID: {self.id:<3} "
                f"| Size: {self.size:<5} | Topology: {self.topology:<10} "
                f"| Match: {match:<3})")
        if len (self.particles):
            info += '\n' + len(info) * '-'
            for particle in self.particles:
                info += '\n' + str(particle)

        return info

    @property
    def primary_particles(self):
        """List of primary particles associated with this interaction.

        Returns
        -------
        List[obect]
            List of primary Particle objects associated with this interaction
        """
        return [part for part in self.particles if part.is_primary]

    @primary_particles.setter
    def primary_particles(self, primary_particles):
        pass

    @property
    def primary_particle_ids(self):
        """List of primary Particle IDs associated with this interaction.

        Returns
        -------
        np.darray
            List of primary Particle IDs associated with this interaction
        """
        return np.array([part.id for part in self.primary_particles])

    @primary_particle_ids.setter
    def primary_particle_ids(self, primary_particle_ids):
        pass

    @property
    def num_particles(self):
        """Number of particles that make up this interaction.

        Returns
        -------
        int
            Number of particles that make up the interaction instance
        """
        return len(self.particle_ids)

    @num_particles.setter
    def num_particles(self, num_particles):
        pass

    @property
    def num_primary_particles(self):
        """Number of primary particles associated with this interaction.

        Returns
        -------
        int
            Number of particles associated with the interaction instance
        """
        return len(self.primary_particle_ids)

    @num_primary_particles.setter
    def num_primary_particles(self, num_primary_particles):
        pass

    @property
    def particle_counts(self):
        """Number of particles of each PID species in this interaction.

        Returns
        -------
        np.ndarray
            (P) Number of particles of each PID
        """
        counts = np.zeros(len(PID_LABELS) - 1, dtype=int)
        for part in self.particles:
            if part.pid > -1 and part.is_valid:
                counts[part.pid] += 1

        return counts

    @particle_counts.setter
    def particle_counts(self, particle_counts):
        pass

    @property
    def primary_particle_counts(self):
        """Number of primary particles of each PID species in this interaction.

        Returns
        -------
        np.ndarray
            (P) Number of primary particles of each PID
        """
        counts = np.zeros(len(PID_LABELS) - 1, dtype=int)
        for part in self.primary_particles:
            if part.pid > -1 and part.is_valid:
                counts[part.pid] += 1

        return counts

    @primary_particle_counts.setter
    def primary_particle_counts(self, primary_particle_counts):
        pass

    @property
    def topology(self):
        """String representing the interaction topology.

        Returns
        -------
        str
            String listing the number of primary particles in this interaction
        """
        topology = ''
        for i, count in enumerate(self.primary_particle_counts):
            if count > 0:
                topology += f'{count}{PID_TAGS[i]}'

        return topology

    @topology.setter
    def topology(self, topology):
        pass

    @classmethod
    def from_particles(cls, particles):
        """Builds an Interaction instance from its constituent Particle objects.

        Parameters
        ----------
        particles : List[ParticleBase]
            List of Particle objects that make up the Interaction

        Returns
        -------
        InteractionBase
            Interaction built from the particle list
        """
        # Construct interaction object
        interaction = cls()

        # Fill unique attributes which must be shared between particles
        unique_attrs = ['is_truth', 'units']
        for attr in unique_attrs:
            assert len(np.unique([getattr(p, attr) for p in particles])) < 2, (
                    f"{attr} must be unique in the list of particles.")

        # Attach particle list
        interaction.particles = particles
        interaction.particle_ids = np.array([p.id for p in particles])

        # Build long-form attributes
        for attr in cls._cat_attrs:
            val_list = [getattr(p, attr) for p in particles]
            setattr(interaction, attr, np.concatenate(val_list))

        return interaction


@dataclass(eq=False)
@inherit_docstring(RecoBase, InteractionBase)
class RecoInteraction(InteractionBase, RecoBase):
    """Reconstructed interaction information."""
    
<<<<<<< HEAD
    vertex_distance: float = -1.
    shower_split_angle: float = -1.
    leading_shower_dedx: float = -1. 
    shower_spread: float = -1.
=======
    leading_shower_vertex_distance: float = -1.
    leading_shower_dedx: float = -1.
    leading_shower_spread: float = -1.
>>>>>>> 7d9885ae

    # Attributes that must never be stored to file
    _skip_attrs = (
            *RecoBase._skip_attrs,
            *InteractionBase._skip_attrs
    )

    # Variable-length attributes
    _var_length_attrs = (
            *RecoBase._var_length_attrs,
            *InteractionBase._var_length_attrs
    )

    # Boolean attributes
    _bool_attrs = (
            *RecoBase._bool_attrs,
            *InteractionBase._bool_attrs
    )

    def __str__(self):
        """Human-readable string representation of the interaction object.

        Results
        -------
        str
            Basic information about the interaction properties
        """
        return 'Reco' + super().__str__()


@dataclass(eq=False)
@inherit_docstring(TruthBase, InteractionBase)
class TruthInteraction(Neutrino, InteractionBase, TruthBase):
    """Truth interaction information.

    This inherits all of the attributes of :class:`Interaction`, which contains
    the G4 truth information for the interaction.

    Attributes
    ----------
    nu_id : int
        Index of the neutrino matched to this interaction
    reco_vertex : np.ndarray
        (3) Coordinates of the reconstructed interaction vertex
    """
    nu_id: int = -1
    reco_vertex: np.ndarray = None

    # Fixed-length attributes
    _fixed_length_attrs = (
            ('reco_vertex', 3),
            *Neutrino._fixed_length_attrs,
            *InteractionBase._fixed_length_attrs
    )

    # Variable-length attributes
    _var_length_attrs = (
            *TruthBase._var_length_attrs,
            *InteractionBase._var_length_attrs
    )

    # Attributes specifying coordinates
    _pos_attrs = (
            'reco_vertex',
            *InteractionBase._pos_attrs,
            *Neutrino._pos_attrs
    )

    # Boolean attributes
    _bool_attrs = (
            *TruthBase._bool_attrs,
            *InteractionBase._bool_attrs
    )

    # Attributes that must never be stored to file
    _skip_attrs = (
            *TruthBase._skip_attrs,
            *InteractionBase._skip_attrs
    )

    def __str__(self):
        """Human-readable string representation of the interaction object.

        Results
        -------
        str
            Basic information about the interaction properties
        """
        return 'Truth' + super().__str__()

    def attach_neutrino(self, neutrino):
        """Attach neutrino generator information to this interaction.

        Parameters
        ----------
        neutrino : Neutrino
            Neutrino to fetch the attributes from
        """
        # Transfer all the neutrino attributes
        for attr, val in neutrino.as_dict().items():
            if attr != 'id':
                setattr(self, attr, val)
            else:
                if neutrino.id != self.nu_id:
                    warn("The neutrino ID as stored in the larcv.Neutrino "
                         "object does not match its index.")

        # Set the interaction vertex position
        self.vertex = neutrino.position<|MERGE_RESOLUTION|>--- conflicted
+++ resolved
@@ -280,16 +280,9 @@
 class RecoInteraction(InteractionBase, RecoBase):
     """Reconstructed interaction information."""
     
-<<<<<<< HEAD
-    vertex_distance: float = -1.
-    shower_split_angle: float = -1.
-    leading_shower_dedx: float = -1. 
-    shower_spread: float = -1.
-=======
     leading_shower_vertex_distance: float = -1.
     leading_shower_dedx: float = -1.
     leading_shower_spread: float = -1.
->>>>>>> 7d9885ae
 
     # Attributes that must never be stored to file
     _skip_attrs = (
