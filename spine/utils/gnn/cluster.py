--- conflicted
+++ resolved
@@ -1142,11 +1142,7 @@
 def cluster_dedx2(voxels: nb.float64[:,:],
                  values: nb.float64[:],
                  start: nb.float64[:],
-<<<<<<< HEAD
-                 max_dist: nb.float64=5.0) -> nb.types.Tuple((nb.float64, nb.float64)):
-=======
                  max_dist: nb.float64=5.0) -> nb.types.Tuple((nb.float64, nb.float64, nb.float64)):
->>>>>>> 128b9b85
     # If max_dist is set, limit the set of voxels to those within a sphere of radius max_dist                                                                                     
     assert voxels.shape[1] == 3, (
             "The shape of the input is not compatible with voxel coordinates.")
@@ -1155,34 +1151,18 @@
     if max_dist > 0:
         voxels = voxels[dist_mat <= max_dist]
         if len(voxels) < 2:
-<<<<<<< HEAD
-            return 0., 0.
-=======
             return 0., 0., 0.
->>>>>>> 128b9b85
         values = values[dist_mat <= max_dist]
         dist_mat = dist_mat[dist_mat <= max_dist]
 
     if np.max(dist_mat) == 0.:
-<<<<<<< HEAD
-        return 0., 0.
+        return 0., 0., 0.
 
         # Calculate sum of values
     sum_values = float(np.sum(values))
     
     # Calculate max distance
     max_distance = float(np.max(dist_mat))
-    
-    return sum_values, max_distance
-
-=======
-        return 0., 0., 0.
-
-        # Calculate sum of values
-    sum_values = np.sum(values)
-    
-    # Calculate max distance
-    max_distance = np.max(dist_mat)
     
     return sum_values, max_distance, len(dist_mat)
 
@@ -1262,7 +1242,6 @@
     p_length = max_proj - min_proj
 
     return sum_dedx, max_dist_dedx, p_sum, p_length, p_fit, num_clust
->>>>>>> 128b9b85
         
 
 @numbafy(cast_args=['data'], list_args=['clusts'],
