"""SPINE driver class.

Takes care of everything in one centralized place:
- Data loading
- ML model and loss forward pass
- Batch unwrapping
- Representation building
- Post-processing
- Analysis script execution
- Writing output to file
"""

import os
import time
from datetime import datetime
import subprocess as sc

import yaml
import psutil
import numpy as np
import torch
from torch.utils.tensorboard import SummaryWriter

from .io import loader_factory, reader_factory, writer_factory
from .io.write import CSVWriter

from .math import seed as numba_seed

from .utils.logger import logger
from .utils.cuda import set_visible_devices
from .utils.unwrap import Unwrapper
from .utils.stopwatch import StopwatchManager

from .version import __version__
from .logo import ascii_logo

from .model import ModelManager
from .build import BuildManager
from .post import PostManager
from .ana import AnaManager

__all__ = ['Driver']


class Driver:
    """Central SPINE driver.

    Processes global configuration and runs the appropriate modules:
      1. Load data
      2. Run the model forward (including loss) and backward (if training)
      3. Unwrap batched data
      4. Build representations
      5. Run post-processing
      6. Run analysis scripts
      7. Write to file

    It takes a configuration dictionary of the form:

    .. code-block:: yaml

        base:
          <Base driver configuration>
        io:
          <Input/output configuration>
        model:
          <Model architecture>
        build:
          <Rules as to how to build reconstructed object representations>
        post:
          <Post-processors>
        ana:
          <Analysis scripts>
    """

    def __init__(self, cfg, rank=None):
        """Initializes the class attributes.

        Parameters
        ----------
        cfg : dict
            Global configuration dictionary
        rank : int, optional
            Rank of the GPU. If not specified, the model will be run on CPU if
            `world_size` is 0 and GPU is `world_size` is > 0.
        """
        # Initialize the timers and the configuration dictionary
        self.watch = StopwatchManager()
        self.watch.initialize('iteration')

        # Process the full configuration dictionary and store it
        base, io, model, build, post, ana = self.process_config(**cfg, rank=rank)

        # Initialize the base driver configuration parameters
        train = self.initialize_base(**base, rank=rank)

        # Initialize the input/output
        self.initialize_io(**io)

        # Initialize the ML model
        self.model = None
        if model is not None:
            assert self.loader is not None, (
                    "The model can only be used in conjunction with a loader.")
            self.watch.initialize('model')
            self.model = ModelManager(
                    **model, train=train, dtype=self.dtype, rank=self.rank,
                    distributed=self.distributed)

        else:
            assert train is None, (
                    "Received a train block but there is no model to train.")

        # Initialize the data representation builder
        self.builder = None
        if build is not None:
            assert self.model is None or self.unwrap, (
                    "Must unwrap the model output to build representations.")
            assert self.model is None or self.model.to_numpy, (
                    "Must cast model output to numpy to build representations.")
            self.watch.initialize('build')
            self.builder = BuildManager(**build)

        # Initialize the post-processors
        self.post = None
        if post is not None:
            assert self.model is None or self.unwrap, (
                    "Must unwrap the model output to run post-processors.")
            self.watch.initialize('post')
            self.post = PostManager(
                    post, post_list=self.post_list, parent_path=self.parent_path)

        # Initialize the analysis scripts
        self.ana = None
        if ana is not None:
            assert self.model is None or self.unwrap, (
                    "Must unwrap the model output to run analysis scripts.")
            self.watch.initialize('ana')
            self.ana = AnaManager(
                    ana, log_dir=self.log_dir, prefix=self.log_prefix)

    def process_config(self, io, base=None, model=None, build=None,
                       post=None, ana=None, rank=None):
        """Reads the configuration and dumps it to the logger.

        Parameters
        ----------
        io : dict
            I/O configuration dictionary
        base : dict, optional
            Base driver configuration dictionary
        model : dict, optional
            Model configuration dictionary
        build : dict, optional
            Representation building configuration dictionary
        post : dict, optional
            Post-processor configutation dictionary
        ana : dict, optional
            Analysis script configurationdictionary
        rank : int, optional
            Rank of the GPU. The model will be run on CPU if `world_size` is not
            specified or 0 and on GPU is `world_size` is > 0.

        Returns
        -------
        dict
            Processed configuration
        """
        # If there is no base configuration, make it empty (will use defaults)
        if base is None:
            base = {}

        # Set the verbosity of the logger
        verbosity = base.get('verbosity', 'info')
        logger.setLevel(verbosity.upper())

        # Set GPUs visible to CUDA
        base['world_size'] = set_visible_devices(**base)

        # If the seed is not set for the sampler, randomize it. This is done
        # here to keep a record of the seeds provided to the samplers
        if 'loader' in io:
            if 'sampler' in io['loader']:
                if isinstance(io['loader']['sampler'], str):
                    io['loader']['sampler'] = {'name': io['loader']['sampler']}

                if ('seed' not in io['loader']['sampler'] or
                    io['loader']['sampler']['seed'] < 0):
                    io['loader']['sampler']['seed'] = int(time.time())

        # If the seed is not set for the training/inference process, randomize it
        if 'seed' not in base or base['seed'] < 0:
            base['seed'] = int(time.time())
        else:
            assert isinstance(base['seed'], int), (
                    f"The driver seed must be an integer, got: {base['seed']}")
            
        # check for run number
        if 'run_number' not in base:
            base['run_number'] = '00'

        # check for tensorboard
        if 'tensorboard' not in base:
            base['tensorboard'] = False

        # Rebuild global configuration dictionary
        self.cfg = {'base': base, 'io': io}
        if model is not None:
            self.cfg['model'] = model
        if build is not None:
            self.cfg['build'] = build
        if post is not None:
            self.cfg['post'] = post
        if ana is not None:
            self.cfg['ana'] = ana

        # Log information for the main process only
        if rank is None or rank < 1:
            # Log package logo
            logger.info(f"\n%s", ascii_logo)

            # Log environment information
            logger.info("Release version: %s\n", __version__)

            visible_devices = os.environ.get('CUDA_VISIBLE_DEVICES', None)
            logger.info("$CUDA_VISIBLE_DEVICES=%s\n", visible_devices)

            system_info = sc.getstatusoutput('uname -a')[1]
            logger.info("Configuration processed at: %s\n", system_info)

            # Log configuration
            logger.info(yaml.dump(
                self.cfg, default_flow_style=None, sort_keys=False))

        # Return updated configuration
        return base, io, model, build, post, ana

    def initialize_base(self, seed, dtype='float32', world_size=None, gpus=None,
                        log_dir='logs', prefix_log=False, overwrite_log=False,
                        parent_path=None, iterations=None, epochs=None,
                        unwrap=False, rank=None, log_step=1, distributed=False,
                        split_output=False, train=None, verbosity='info',
                        run_number='00', tensorboard=False):
        """Initialize the base driver parameters.

        Parameters
        ----------
        seed : int
            Random number generator seed
        dtype : str, default 'float32'
            Data type of the model parameters and input data
        world_size : int, optional
            Number of GPUs to use in the underlying model
        gpus : List[int], optional
            List of indexes of GPUs to expose to the model
        log_dir : str, default 'logs'
            Path to the directory where the logs will be written to
        prefix_log : bool, default False
            If True, use the input file name to prefix the log name
        overwrite_log : bool, default False
            If True, overwrite log even if it already exists
        parent_path : str, optional
            Path to the parent directory of the analysis configuration file
        iterations : int, optional
            Number of entries/batches to process (-1 means all entries)
        epochs : int, optional
            Number of times to iterate over the full dataset
        unwrap : bool, default False
            Wheather to unwrap batched data (only relevant when using loader)
        rank : int, optional
            Rank of the GPU in the multi-GPU training process
        log_step : int, default 1
            Number of iterations before the logging is called (1: every step)
        distributed : bool, default False
            If `True`, this process is distributed among multiple processes
        train : dict, optional
            Training configuration dictionary
        split_output : bool, default False
            Split the output of the process into one file per input file
        verbosity : int, default 'info'
            Verbosity level to pass to the `logging` module. Pick one of
            'debug', 'info', 'warning', 'error', 'critical'.

        Returns
        -------
        dict
            Training configuration
        rank
            Updated rank
        """
        # Set up the seed
        np.random.seed(seed)
        numba_seed(seed)
        torch.manual_seed(seed)

        # Set up the device the model will run on
        if rank is None and world_size > 0:
            assert world_size < 2, (
                    "Must not request > 1 GPU without specifying a GPU rank.")
            rank = 0

        self.rank = rank
        self.world_size = world_size
        self.main_process = rank is None or rank == 0

        # Check on the distributed process
        assert self.rank is None or self.rank < world_size, (
                f"The GPU rank index of this driver ({rank}) is too large "
                f"for the number of GPUs available ({world_size}).")

        self.distributed = distributed
        if not distributed and world_size > 1:
            self.distributed = True

        # Store general parameters
        self.dtype = dtype
        self.log_dir = log_dir
        self.prefix_log = prefix_log
        self.overwrite_log = overwrite_log
        self.parent_path = parent_path
        self.iterations = iterations
        self.epochs = epochs
        self.unwrap = unwrap
        self.seed = seed
        self.log_step = log_step
        self.split_output = split_output
        self.run_number = run_number
        self.tensorboard = tensorboard

        return train

    def initialize_io(self, loader=None, reader=None, writer=None):
        """Initializes the input/output scripts.

        Parameters
        ----------
        loader : dict, optional
            PyTorch DataLoader configuration dictionary
        reader : dict, optional
            Reader configuration dictionary
        writer : dict, optional
            Writer configuration dictionary
        """
        # Make sure that we have either a data loader or a reader, not both
        assert (loader is not None) ^ (reader is not None), (
                "Must provide either a loader or a reader configuration.")

        # Initialize the data loader/reader
        self.loader = None
        self.unwrapper = None
        if loader is not None:
            # Initialize the torch data loader
            self.watch.initialize('load')
            self.loader = loader_factory(
                    **loader, rank=self.rank, dtype=self.dtype,
                    world_size=self.world_size, distributed=self.distributed)

            self.loader_iter = None
            self.iter_per_epoch = len(self.loader)
            self.reader = self.loader.dataset.reader

            # If requested, initialize the unwrapper
            if self.unwrap:
                geo = None
                if (hasattr(self.loader, 'collate_fn') and
                    hasattr(self.loader.collate_fn, 'geo')):
                    geo = self.loader.collate_fn.geo

                self.watch.initialize('unwrap')
                self.unwrapper = Unwrapper(geometry=geo)

            # If working from LArCV files, no post-processor was yet run
            self.post_list = ()

        else:
            # Initialize the reader
            self.watch.initialize('read')
            self.reader = reader_factory(reader)
            self.iter_per_epoch = len(self.reader)

            # Fetch the list of previously run post-processors
            # TODO: this only works with two runs in a row, not 3 and above
            self.post_list = None
            if self.reader.cfg is not None and 'post' in self.reader.cfg:
                self.post_list = tuple(self.reader.cfg['post'])

        # Fetch an appropriate common prefix for all input files
        self.log_prefix, self.output_prefix = self.get_prefixes(
                self.reader.file_paths, self.split_output)

        # Initialize the data writer, if provided
        self.writer = None
        if writer is not None:
            assert self.loader is None or self.unwrap, (
                    "Must unwrap the model output to write it to file.")
            self.watch.initialize('write')
            self.writer = writer_factory(
                    writer, prefix=self.output_prefix, split=self.split_output)

        # Harmonize the iterations and epochs parameters
        assert (self.iterations is None) or (self.epochs is None), (
                "Must not specify both `iterations` or `epochs` parameters.")
        if self.iterations is not None:
            if self.iterations < 0:
                self.iterations = self.iter_per_epoch
            self.epochs = 1.
        elif self.epochs is not None:
            self.iterations = int(self.epochs*self.iter_per_epoch)

    @staticmethod
    def get_prefixes(file_paths, split_output):
        """Builds an appropriate output prefix based on the list of input files.

        Parameters
        ----------
        file_paths : List[str]
            List of input file paths
        split_output : bool
            Split the output of the process into one file per input file

        Returns
        -------
        Union[str, List[str]]
            Shared input summary string to be used to prefix outputs
        """
        # Fetch file base names (ignore where they live)
        file_names = [os.path.splitext(os.path.basename(f))[0] for f in file_paths]

        # Get the shared prefix of all files in the list
        prefix = os.path.commonprefix(file_names)

        # If there is only one file, done
        if len(file_names) == 1:
            if not split_output:
                return prefix, prefix
            else:
                return prefix, [prefix]

        # Otherwise, assemble log name from input file names
        sep = '--'
        log_prefix = ''
        if len(prefix):
            log_prefix += prefix

        # Get the shared suffix of all files in the list
        file_names_f = [f[::-1] for f in file_names]
        suffix = os.path.commonprefix(file_names_f)[::-1]
        if prefix == suffix:
            suffix = ''

        # Pad the center of the log name with compnents which are not shared
        first = file_names[0][len(prefix):len(file_names[0])-len(suffix)]
        if len(first):
            if len(log_prefix):
                log_prefix += sep
            log_prefix += first

        skip_count = len(file_names) - 2
        if len(file_names) > 2:
            if len(log_prefix):
                log_prefix += sep
            log_prefix += f'{skip_count}'

        last = file_names[-1][len(prefix):len(file_names[-1])-len(suffix)]
        if len(last):
            if len(log_prefix):
                log_prefix += sep
            log_prefix += last

        # Add the shared suffix
        if len(suffix):
            log_prefix += f'--{suffix}'

        # Truncate file names that are too long
        max_length = 150
        if len(log_prefix) > max_length:
            log_prefix = log_prefix[:max_length-3] + '---'

        # Always provide a single prefix for the log, adapt output prefix
        if not split_output:
            return log_prefix, log_prefix
        else:
            return log_prefix, file_names

    def initialize_log(self):
        """Initialize the output log for this driver process."""
        # Make a directory if it does not exist
        if self.log_dir and not os.path.exists(self.log_dir):
            os.makedirs(self.log_dir, exist_ok=True)

        # Determine the log name, initialize it
        if self.builder is not None or self.model is None:
            # If running the driver more than a model, give a generic name
            log_name = f'spine_log.csv'
        else:
            # If running the driver within a training/validation process
            # (model only), follow a specific pattern of log names.
            start_iteration = self.model.start_iteration
            prefix = 'train' if self.model.train else 'inference'
            suffix = '' if not self.model.distributed else f'_proc{self.rank}'
            log_name = f'{prefix}{suffix}_log-{start_iteration:07d}.csv'

        # If requested, prefix the log name with the input file name
        if self.prefix_log:
            log_name = f'{self.log_prefix}_{log_name}'

        # Initialize the log
        self.log_path = os.path.join(self.log_dir, log_name)
        self.logger = CSVWriter(self.log_path, overwrite=self.overwrite_log)

        # set up tensorboard
        if (self.tensorboard and self.main_process):
            time = datetime.now()
            now = f"{time.year}.{time.month}.{time.day}.{time.hour}:{time.minute}:{time.second}"
            self.tensorboard_dir = f'{self.log_path.replace(".csv", "/")}/{self.run_number}/{now}/'
            self.tensorboard = SummaryWriter(
                log_dir=self.tensorboard_dir
            )

    def __len__(self):
        """Returns the number of events in the underlying reader object.

        Returns
        -------
        int
            Number of elements in the underlying loader/reader.
        """
        return len(self.reader)

    def __iter__(self):
        """Resets the counter and returns itself.

        Returns
        -------
        object
            The Driver itself
        """
        # If a loader is used, reinitialize it. Otherwise set an entry counter
        if self.loader is not None:
            self.loader_iter = iter(self.loader)
            self.counter = None
        else:
            self.counter = 0

        return self

    def __next__(self):
        """Defines how to process the next entry in the iterator.

        Returns
        -------
        Union[dict, List[dict]]
            Either one combined data dictionary, or one per entry in the batch
        """
        # If there are more iterations to go through, return data
        if self.counter < len(self):
            data = self.process(self.counter)
            if self.counter is not None:
                self.counter += 1

            return data

        raise StopIteration

    def run(self):
        """Loop over the requested number of iterations, process them."""
        # To run the loop, must know how many times it must be done
        assert self.iterations is not None, (
                "Must specify either `iterations` or `epochs` parameters.")

        # Initialize the output log
        self.initialize_log()

        # Get the iteration start (if model exists)
        start_iteration = 0
        if self.model is not None and self.model.train:
            start_iteration = self.model.start_iteration

        # Loop and process each iteration
        for iteration in range(start_iteration, self.iterations):
            # When switching to a new epoch, reset the loader iterator
            if (self.loader is not None and
                (self.loader_iter is None or
                 iteration%self.iter_per_epoch == 0)):
                if self.distributed:
                    epoch_cnt = iteration//self.iter_per_epoch
                    self.loader.sampler.set_epoch(epoch_cnt)
                self.loader_iter = iter(self.loader)

            # Update the epoch counter, record the execution date/time
            epoch = (iteration + 1)/self.iter_per_epoch
            tstamp = datetime.now().strftime('%Y-%m-%d %H:%M:%S')

            # Process one batch/entry of data
            entry = iteration if self.loader is None else None
            data = self.process(entry=entry, iteration=iteration)

            # Log the output
            self.log(data, tstamp, iteration, epoch)

            # Release the memory for the next iteration
            data = None

    def process(self, entry=None, run=None, subrun=None, event=None,
                iteration=None):
        """Process one entry or a batch of entries.

        Run single step of main SPINE driver. This includes data loading,
        model forwarding, data structure building, post-processing
        and appending desired information to each row of output csv files.

        Parameters
        ----------
        entry : int, optional
            Entry number to load
        run : int, optional
            Run number to load
        subrun : int, optional
            Subrun number to load
        event : int, optional
            Event number to load
        iteration : int, optional
            Iteration number. Only needed to train models and/or to apply
            time-dependant model losses, no-op otherwise

        Returns
        -------
        Union[dict, List[dict]]
            Either one combined data dictionary, or one per entry in the batch
        """
        # 0. Start the timer for the iteration
        self.watch.start('iteration')

        # 1. Load data
        data = self.load(entry, run, subrun, event)

        # 2. Pass data through the model
        if self.model is not None:
            self.watch.start('model')
            result = self.model(data, iteration=iteration)
            data.update(**result)
            self.watch.stop('model')
            self.watch.update(self.model.watch, 'model')

        # 3. Unwrap
        if self.unwrapper is not None:
            self.watch.start('unwrap')
            data = self.unwrapper(data)
            self.watch.stop('unwrap')

        # 4. Build representations
        if self.builder is not None:
            self.watch.start('build')
            self.builder(data)
            self.watch.stop('build')

        # 5. Run post-processing, if requested
        if self.post is not None:
            self.watch.start('post')
            self.post(data)
            self.watch.stop('post')
            self.watch.update(self.post.watch, 'post')

        # 6. Run scripts, if requested
        if self.ana is not None:
            self.watch.start('ana')
            self.ana(data)
            self.watch.stop('ana')
            self.watch.update(self.ana.watch, 'ana')

        # 7. Write output to file, if requested
        if self.writer is not None:
            self.watch.start('write')
            self.writer(data, self.cfg)
            self.watch.stop('write')

        # Stop the iteration timer
        self.watch.stop('iteration')

        # Return
        return data

    def load(self, entry=None, run=None, subrun=None, event=None):
        """Loads one batch/entry to process.

        If the model is run on the fly, the data is batched. Otherwise,
        a single entry is loaded at this stage.

        Parameters
        ----------
        entry : int, optional
            Entry number, only valid with reader
        run : int, optional
            Run number, only valid with reader
        subrun : int, optional
            Subrun number to load
        event : int, optional
            Event number, only valid with reader

        Returns
        -------
        data: dict
            Data dictionary containing the input
        """
        # Dispatch to the appropriate loader
        if self.loader is not None:
            # Can only load batches sequentially, not by index
            assert (entry is None and run is None and subrun is None and
                    event is None), (
                    "When calling the loader, there is no way to request a "
                    "specific entry or run/subrun/event triplet.")

            # Initialize the loader, if necessary
            if self.loader_iter is None:
                self.loader_iter = iter(self.loader)

            # Load the next batch
            self.watch.start('load')
            data = next(self.loader_iter)
            self.watch.stop('load')

        else:
            # Must provide either entry number or both run and event numbers
            assert ((entry is not None) or
                    (run is not None and subrun is not None and event is not None)), (
                           "Provide either the entry number or the run, subrun "
                           "and event number to read.")

            # Read an entry
            self.watch.start('read')
            if entry is not None:
                data = self.reader.get(entry)
            else:
                data = self.reader.get_run_event(run, subrun, event)
            self.watch.stop('read')

        return data

    def apply_filter(self, n_entry=None, n_skip=None, entry_list=None,
                     skip_entry_list=None, run_event_list=None,
                     skip_run_event_list=None):
        """Restrict the list of entries.

        Parameters
        ----------
        n_entry : int, optional
            Maximum number of entries to load
        n_skip : int, optional
            Number of entries to skip at the beginning
        entry_list : list, optional
            List of integer entry IDs to add to the index
        skip_entry_list : list, optional
            List of integer entry IDs to skip from the index
        run_event_list: list((int, int, int)), optional
            List of (run, subrun, event) triplets to add to the index
        skip_run_event_list: list((int, int, int)), optional
            List of (run, subrun, event) triplets to skip from the index
        """
        # Simply change the underlying entry list
        self.reader.process_entry_list(
                n_entry, n_skip, entry_list, skip_entry_list,
                run_event_list, skip_run_event_list)

        # Reset the iterator
        self.loader_iter = None

    def log(self, data, tstamp, iteration, epoch=None):
        """Log relevant information to CSV files and stdout.

        Parameters
        ----------
        data : dict
            Dictionary of data products to extract scalars from
        tstamp : str
            Time when this iteration was run
        iteration : int
            Iteration counter
        epoch : float
            Progress in the training process in number of epochs
        """
        # Fetch the first entry in the batch
        first_entry = data['index']
        if isinstance(first_entry, list):
            first_entry = first_entry[0]

        # Fetch the basics
        log_dict = {
            'iter': iteration,
            'epoch': epoch,
            'first_entry': first_entry
        }

        # Fetch the memory usage (in GB)
        log_dict['cpu_mem'] = psutil.virtual_memory().used/1.e9
        log_dict['cpu_mem_perc'] = psutil.virtual_memory().percent
        log_dict['gpu_mem'], log_dict['gpu_mem_perc'] = 0., 0.
        if torch.cuda.is_available():
            gpu_total = torch.cuda.mem_get_info()[-1] / 1.e9
            log_dict['gpu_mem'] = torch.cuda.max_memory_allocated() / 1.e9
            log_dict['gpu_mem_perc'] = 100 * log_dict['gpu_mem'] / gpu_total

        # Fetch the times
        suff = '_time'
        for key, watch in self.watch.items():
            time, time_sum = watch.time, watch.time_sum
            log_dict[f'{key}{suff}'] = time.wall
            log_dict[f'{key}{suff}_cpu'] = time.cpu
            log_dict[f'{key}{suff}_sum'] = time_sum.wall
            log_dict[f'{key}{suff}_sum_cpu'] = time_sum.cpu

        # Fetch all the scalar outputs and append them to a dictionary
        for key in data:
            if np.isscalar(data[key]):
                log_dict[key] = data[key]
            elif torch.is_tensor(data[key]) and data[key].dim() == 0:
                log_dict[key] = data[key].item()

        # Record
        self.logger.append(log_dict)

        # If requested, log out basics of the training/inference process
        log = ((iteration + 1) % self.log_step) == 0
        if log:
            # Dump general information
            proc   = 'train' if self.model is not None and self.model.train else 'inference'
            device = 'GPU' if self.rank is not None else 'CPU'
            keys   = [f'Time ({proc})', f'{device} memory', 'Loss', 'Accuracy']
            widths = [20, 20, 9, 9]
            if self.distributed:
                keys = ['Rank'] + keys
                widths = [5] + widths
            if self.main_process:
                header = '  | ' + '| '.join(
                        [f'{keys[i]:<{widths[i]}}' for i in range(len(keys))])
                separator = '  |' + '+'.join(['-'*(w+1) for w in widths])
                msg  = f"Iter. {iteration} (epoch {epoch:.3f}) @ {tstamp}\n"
                msg += header + '|\n'
                msg += separator + '|'
                logger.info(msg)
            if self.distributed:
                torch.distributed.barrier()

            # Dump information pertaining to a specific process
            t_iter = self.watch.time('iteration').wall
            t_net  = 0.
            if self.model is not None:
                t_net  = self.watch.time('model').wall

            if self.rank is not None:
                mem, mem_perc = log_dict['gpu_mem'], log_dict['gpu_mem_perc']
            else:
                mem, mem_perc = log_dict['cpu_mem'], log_dict['cpu_mem_perc']

            acc  = data.get('accuracy', -1.)
            loss = data.get('loss', -1.)

            values = [f'{t_iter:0.2f} s ({100*t_net/t_iter:0.2f} %)',
                      f'{mem:0.2f} GB ({mem_perc:0.2f} %)',
                      f'{loss:0.3f}', f'{acc:0.3f}']
            if self.distributed:
                values = [f'{self.rank}'] + values

            msg = '  | ' + '| '.join(
                    [f'{values[i]:<{widths[i]}}' for i in range(len(keys))])
            msg += '|'
            logger.info(msg)

            # Start new line once only
            if self.distributed:
                torch.distributed.barrier()
            if self.main_process:
<<<<<<< HEAD
                logger.info('')
=======
                print('', flush=True)

            # Report to tensorboard
            if (self.tensorboard and self.main_process):
                for key, value in log_dict.items():
                    if ("loss" in key or "accuracy" in key):
                        self.tensorboard.add_scalar(key, value, iteration)
>>>>>>> a2e0cb91
<|MERGE_RESOLUTION|>--- conflicted
+++ resolved
@@ -868,14 +868,10 @@
             if self.distributed:
                 torch.distributed.barrier()
             if self.main_process:
-<<<<<<< HEAD
                 logger.info('')
-=======
-                print('', flush=True)
 
             # Report to tensorboard
             if (self.tensorboard and self.main_process):
                 for key, value in log_dict.items():
                     if ("loss" in key or "accuracy" in key):
-                        self.tensorboard.add_scalar(key, value, iteration)
->>>>>>> a2e0cb91
+                        self.tensorboard.add_scalar(key, value, iteration)