"""Interaction vertex reconstruction module."""

import numpy as np

from spine.utils.globals import SHOWR_SHP, TRACK_SHP, ELEC_PID, PHOT_PID
from spine.utils.vertex import get_vertex, get_weighted_pseudovertex

from spine.post.base import PostBase

__all__ = ['VertexProcessor', 'NueVertexProcessor']


class VertexProcessor(PostBase):
    """Reconstruct one vertex for each interaction in the provided list."""

    # Name of the post-processor (as specified in the configuration)
    name = 'vertex'

    # Alternative allowed names of the post-processor
    aliases = ('reconstruct_vertex',)

    def __init__(self, include_shapes=(SHOWR_SHP, TRACK_SHP),
                 use_primaries=True, update_primaries=False,
                 anchor_vertex=True, touching_threshold=2.0,
                 angle_threshold=0.3, run_mode='both',
                 truth_point_mode='points'):
        """Initialize the vertex finder properties.

        Parameters
        ----------
        include_shapes : List[int], default [0, 1]
            List of semantic classes to consider for vertex reconstruction
        use_primaries : bool, default True
            If true, only considers primary particles to reconstruct the vertex
        update_primaries : bool, default False
            Use the reconstructed vertex to update primaries
        anchor_vertex : bool, default True
            If true, anchor the candidate vertex to particle objects,
            with the expection of interactions only composed of showers
        touching_threshold : float, default 2 cm
            Maximum distance for two track points to be considered touching
        angle_threshold : float, default 0.3 radians
            Maximum angle between the vertex-to-start-point vector and a shower
            direction to consider that a shower originated from the vertex
        """
        # Initialize the parent class
        super().__init__('interaction', run_mode, truth_point_mode)

        # Store the relevant parameters
        self.include_shapes = include_shapes
        self.use_primaries = use_primaries
        self.update_primaries = update_primaries
        self.anchor_vertex = anchor_vertex
        self.touching_threshold = touching_threshold
        self.angle_threshold = angle_threshold

    def process(self, data):
        """Reconstruct the vertex position for each interaction in one entry.

        Parameters
        ----------
        data : dict
            Dictionary of data products
        """
        # Loop over interaction objects
        for k in self.interaction_keys:
            for inter in data[k]:
                self.reconstruct_vertex_single(inter)

    def reconstruct_vertex_single(self, inter):
        """Post-processor which reconstructs one vertex for each interaction
        in the provided list.

        Parameters
        ----------
        inter : List[RecoInteraction, TruthInteraction]
            Reconstructed/truth interaction object
        """
        # Selected the set of particles to use as a basis for vertex prediction
        if self.use_primaries:
            particles = [part for part in inter.particles if (
                    part.is_primary and
                    part.shape in self.include_shapes and
                    part.size > 0)]
        if not self.use_primaries or not len(particles):
            particles = [part for part in inter.particles if (
                    part.shape in self.include_shapes and
                    part.size > 0)]
        if not len(particles):
            particles = [part for part in inter.particles if part.size > 0]

        if len(particles) > 0:
            # Collapse particle objects to start, end points and directions
            start_points = np.vstack([part.start_point for part in particles])
            end_points   = np.vstack([part.end_point for part in particles])
            directions   = np.vstack([part.start_dir for part in particles])
            shapes       = np.array([part.shape for part in particles])

            # Reconstruct the vertex for this interaction
            vtx, _ = get_vertex(
                start_points, end_points, directions, shapes,
                self.anchor_vertex, self.touching_threshold, return_mode=True)
            # Assign it to the appropriate interaction attribute
            if not inter.is_truth:
                inter.vertex = vtx
            else:
                inter.reco_vertex = vtx

            # If requested, update primaries on the basis of the vertex
            if not inter.is_truth and self.update_primaries:
                for part in inter.particles:
                    if part.shape not in [SHOWR_SHP, TRACK_SHP]:
                        part.is_primary = False
<<<<<<< HEAD
                        continue
                    vertex_dist = np.linalg.norm(part.start_point - inter.vertex)
                    v_dir = part.start_point - inter.vertex
                    v_dir /= np.linalg.norm(v_dir)
                    radians = np.dot(v_dir, part.start_dir)
                    part.vertex_angle = radians
                    if part.shape == TRACK_SHP:
                        if (vertex_dist < self.touching_threshold):
                            part.is_primary = True
                        else:
                            part.is_primary = False
                        continue
                    if (part.shape == SHOWR_SHP):
                        if part.pid == ELEC_PID:
                            if (vertex_dist < self.touching_threshold):
                                part.is_primary = True
                            else:
                                part.is_primary = False
                        
                        
class NueVertexProcessor(PostBase):
    """Reconstruct one vertex for each interaction in the provided list."""

    # Name of the post-processor (as specified in the configuration)
    name = 'vertex_nue'

    # Alternative allowed names of the post-processor
    aliases = ('reconstruct_vertex_nue',)

    def __init__(self, r=10.0, min_track_length=1.0, min_shower_ke=100, 
                 run_mode='both', truth_point_mode='points'):
        """Initialize the vertex finder properties.

        Parameters
        ----------
        include_shapes : List[int], default [0, 1]
            List of semantic classes to consider for vertex reconstruction
        use_primaries : bool, default True
            If true, only considers primary particles to reconstruct the vertex
        update_primaries : bool, default False
            Use the reconstructed vertex to update primaries
        anchor_vertex : bool, default True
            If true, anchor the candidate vertex to particle objects,
            with the expection of interactions only composed of showers
        touching_threshold : float, default 2 cm
            Maximum distance for two track points to be considered touching
        angle_threshold : float, default 0.3 radians
            Maximum angle between the vertex-to-start-point vector and a shower
            direction to consider that a shower originated from the vertex
        """
        # Initialize the parent class
        super().__init__('interaction', run_mode, truth_point_mode)

        # Store the relevant parameters
        self.r = r
        self.min_track_length = min_track_length
        self.min_shower_ke = min_shower_ke

    def process(self, data):
        """Reconstruct the vertex position for each interaction in one entry.

        Parameters
        ----------
        data : dict
            Dictionary of data products
        """
        # Loop over interaction objects
        for k in self.interaction_keys:
            for inter in data[k]:
                self.reconstruct_vertex_single(inter)

    def reconstruct_vertex_single(self, inter):
        """Post-processor which reconstructs one vertex for each interaction
        in the provided list.

        Parameters
        ----------
        inter : List[RecoInteraction, TruthInteraction]
            Reconstructed/truth interaction object
        """
        # Reconstruct the vertex for this interaction
        vtx = get_vertex_alt(inter, r=self.r, 
                             min_track_length=self.min_track_length, 
                             min_shower_ke=self.min_shower_ke,
                             default_vertex=inter.vertex)
        # Assign it to the appropriate interaction attribute
        if not inter.is_truth:
            inter.vertex_alt = vtx
        else:
            inter.reco_vertex_alt = vtx


def get_vertex_alt(nu_reco, r=np.inf, min_track_length=0.0, 
                   min_shower_ke=0.0, default_vertex=None):
    
    if len(nu_reco.particles) == 0:
        return np.full(3, -np.inf)
    
    if len(nu_reco.particles) == 1:
        return nu_reco.particles[0].start_point

    particles = [p for p in nu_reco.particles if (p.is_primary)]
        
    if len(particles) == 0:
        particles = [p for p in nu_reco.particles]

    # Compute Pseudovertex
    startpoints, directions, weights = [], [], []

    points = []
    
    for p in particles:
        if p.shape == 0 and p.pid == 1 and p.ke > min_shower_ke:
            startpoints.append(p.start_point)
            directions.append(p.start_dir)
            weights.append(p.ke)
            points.append(p.points)
        if p.shape == 1 and p.length > min_track_length:
            startpoints.append(p.start_point)
            directions.append(p.start_dir)
            weights.append(p.ke)
            points.append(p.points)
            
    if len(startpoints) == 0:
        startpoints = np.vstack([p.start_point for p in particles]).astype(np.float32)
        directions = np.vstack([p.start_dir for p in particles]).astype(np.float32)
        weights = np.array([p.ke for p in particles]).astype(np.float32)
            
    startpoints = np.vstack(startpoints).astype(np.float32)
    directions = np.vstack(directions).astype(np.float32)
    weights = np.array(weights).astype(np.float32)

    pvtx = get_weighted_pseudovertex(startpoints, directions, weights)
    
    if default_vertex is None:
        default_vertex = pvtx
    
    if len(points) == 0:
        return default_vertex

    points = np.vstack(points).astype(np.float32)
    # Anchor to closest track point, if within r
    dists = np.linalg.norm(points - pvtx, axis=1)
    mask = dists < r
    if not mask.any():
        return default_vertex
    else:
        close_pts = points[mask]
        dists = np.linalg.norm(close_pts - pvtx, axis=1)
        perm = dists.argmin()
        return close_pts[perm]
=======
                    elif (np.linalg.norm(part.start_point - inter.vertex) 
                          < self.touching_threshold):
                        part.is_primary = True
                    elif part.shape == SHOWR_SHP:
                        vec = part.start_point - inter.vertex
                        cos = np.dot(vec/np.linalg.norm(vec), part.start_dir)
                        if cos < self.angle_threshold:
                            part.is_primary = True
>>>>>>> 3cd88137
<|MERGE_RESOLUTION|>--- conflicted
+++ resolved
@@ -111,27 +111,15 @@
                 for part in inter.particles:
                     if part.shape not in [SHOWR_SHP, TRACK_SHP]:
                         part.is_primary = False
-<<<<<<< HEAD
-                        continue
-                    vertex_dist = np.linalg.norm(part.start_point - inter.vertex)
-                    v_dir = part.start_point - inter.vertex
-                    v_dir /= np.linalg.norm(v_dir)
-                    radians = np.dot(v_dir, part.start_dir)
-                    part.vertex_angle = radians
-                    if part.shape == TRACK_SHP:
-                        if (vertex_dist < self.touching_threshold):
+                    elif (np.linalg.norm(part.start_point - inter.vertex) 
+                          < self.touching_threshold):
+                        part.is_primary = True
+                    elif part.shape == SHOWR_SHP:
+                        vec = part.start_point - inter.vertex
+                        cos = np.dot(vec/np.linalg.norm(vec), part.start_dir)
+                        if cos < self.angle_threshold:
                             part.is_primary = True
-                        else:
-                            part.is_primary = False
-                        continue
-                    if (part.shape == SHOWR_SHP):
-                        if part.pid == ELEC_PID:
-                            if (vertex_dist < self.touching_threshold):
-                                part.is_primary = True
-                            else:
-                                part.is_primary = False
-                        
-                        
+
 class NueVertexProcessor(PostBase):
     """Reconstruct one vertex for each interaction in the provided list."""
 
@@ -262,14 +250,4 @@
         close_pts = points[mask]
         dists = np.linalg.norm(close_pts - pvtx, axis=1)
         perm = dists.argmin()
-        return close_pts[perm]
-=======
-                    elif (np.linalg.norm(part.start_point - inter.vertex) 
-                          < self.touching_threshold):
-                        part.is_primary = True
-                    elif part.shape == SHOWR_SHP:
-                        vec = part.start_point - inter.vertex
-                        cos = np.dot(vec/np.linalg.norm(vec), part.start_dir)
-                        if cos < self.angle_threshold:
-                            part.is_primary = True
->>>>>>> 3cd88137
+        return close_pts[perm]